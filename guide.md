--- conflicted
+++ resolved
@@ -154,11 +154,7 @@
 | hooks                | {}                 | hooks for events<br />refer to the [list](https://github.com/rrweb-io/rrweb/blob/9488deb6d54a5f04350c063d942da5e96ab74075/src/types.ts#L207)                                                  |
 | packFn               | -                  | refer to the [storage optimization recipe](./docs/recipes/optimize-storage.md)                                                                                                                |
 | sampling             | -                  | refer to the [storage optimization recipe](./docs/recipes/optimize-storage.md)                                                                                                                |
-<<<<<<< HEAD
-| recordCanvas         | false              | whether to record the canvas element                                                                                                                                                          |
-=======
 | recordCanvas         | false              | Whether to record the canvas element. Available options:<br/>`false`, <br/>`true`                                                                                                             |
->>>>>>> e238462f
 | inlineImages         | false              | whether to record the image content                                                                                                                                                           |
 | collectFonts         | false              | whether to collect fonts in the website                                                                                                                                                       |
 | userTriggeredOnInput | false              | whether to add `userTriggered` on input events that indicates if this event was triggered directly by the user or not. [What is `userTriggered`?](https://github.com/rrweb-io/rrweb/pull/495) |
@@ -303,18 +299,12 @@
 | insertStyleRules    | []            | accepts multiple CSS rule string, which will be injected into the replay iframe                                                                                                                                                |
 | triggerFocus        | true          | whether to trigger focus during replay                                                                                                                                                                                         |
 | UNSAFE_replayCanvas | false         | whether to replay the canvas element. **Enable this will remove the sandbox, which is unsafe.**                                                                                                                                |
-<<<<<<< HEAD
 | pauseAnimation      | true          | whether to pause CSS animation when the replayer is paused                                                                                                                                                                     |
-| mouseTail           | true          | whether to show mouse tail during replay. Set to false to disable mouse tail. A complete config can be found in this [type](https://github.com/rrweb-io/rrweb/blob/9488deb6d54a5f04350c063d942da5e96ab74075/src/types.ts#L407) |
-| unpackFn            | -             | refer to the [storage optimization recipe](./docs/recipes/optimize-storage.md)                                                                                                                                                 |
-| plugins             | []            | load plugins to provide extended replay functions. [What is plugins?](./docs/recipes/plugin.md)                                                                                                                                |
-| useVirtualDom       | true          | whether to use Virtual Dom optimization in the process of skipping to a new point of time                                                                                                                                      |
-=======
 | mouseTail           | true          | whether to show mouse tail during replay. Set to false to disable mouse tail. A complete config can be found in this [type](https://github.com/rrweb-io/rrweb/blob/9488deb6d54a5f04350c063d942da5e96ab74075/src/types.ts#L407) |
 | unpackFn            | -             | refer to the [storage optimization recipe](./docs/recipes/optimize-storage.md)                                                                                                                                                 |
 | logConfig           | -             | configuration of console output playback, refer to the [console recipe](./docs/recipes/console.md)                                                                                                                             |
 | plugins             | []            | load plugins to provide extended replay functions. [What is plugins?](./docs/recipes/plugin.md)                                                                                                                                |
->>>>>>> e238462f
+| useVirtualDom       | true          | whether to use Virtual Dom optimization in the process of skipping to a new point of time                                                                                                                                      |
 
 #### Use rrweb-player
 

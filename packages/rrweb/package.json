--- conflicted
+++ resolved
@@ -76,11 +76,7 @@
     "base64-arraybuffer": "^1.0.1",
     "fflate": "^0.4.4",
     "mitt": "^1.1.3",
-<<<<<<< HEAD
     "rrdom": "^0.1.1",
-    "rrweb-snapshot": "^1.1.13"
-=======
     "rrweb-snapshot": "^1.1.14"
->>>>>>> e4f680e8
   }
 }
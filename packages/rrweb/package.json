{
  "name": "rrweb",
  "version": "1.1.1",
  "description": "record and replay the web",
  "scripts": {
    "prepare": "npm run prepack",
    "prepack": "npm run bundle",
    "test": "npm run bundle:browser && jest",
    "test:headless": "npm run bundle:browser && PUPPETEER_HEADLESS=true jest",
    "test:watch": "PUPPETEER_HEADLESS=true npm run test -- --watch",
    "repl": "npm run bundle:browser && node scripts/repl.js",
    "dev": "yarn bundle:browser --watch",
    "bundle:browser": "cross-env BROWSER_ONLY=true rollup --config",
    "bundle": "rollup --config",
    "typings": "tsc -d --declarationDir typings",
    "check-types": "tsc -noEmit",
    "prepublish": "npm run typings && npm run bundle"
  },
  "repository": {
    "type": "git",
    "url": "git+ssh://git@github.com/rrweb-io/rrweb.git"
  },
  "keywords": [
    "rrweb"
  ],
  "main": "lib/rrweb-all.js",
  "module": "es/rrweb/packages/rrweb/src/entries/all.js",
  "unpkg": "dist/rrweb.js",
  "sideEffects": false,
  "typings": "typings/entries/all.d.ts",
  "files": [
    "dist",
    "lib",
    "es",
    "typings"
  ],
  "author": "yanzhen@smartx.com",
  "license": "MIT",
  "bugs": {
    "url": "https://github.com/rrweb-io/rrweb/issues"
  },
  "homepage": "https://github.com/rrweb-io/rrweb#readme",
  "devDependencies": {
    "@rollup/plugin-node-resolve": "^7.0.0",
    "@rollup/plugin-typescript": "^8.2.5",
    "@types/chai": "^4.1.6",
    "@types/inquirer": "0.0.43",
    "@types/jest": "^27.0.2",
<<<<<<< HEAD
=======
    "@types/jest-image-snapshot": "^4.3.1",
    "@types/jsdom": "^16.2.12",
>>>>>>> 38ff3d8f
    "@types/node": "^12.20.16",
    "@types/prettier": "^2.3.2",
    "@types/puppeteer": "^5.4.4",
    "cross-env": "^5.2.0",
    "fast-mhtml": "^1.1.9",
    "identity-obj-proxy": "^3.0.0",
    "ignore-styles": "^5.0.1",
    "inquirer": "^6.2.1",
    "jest": "^27.2.4",
    "jest-image-snapshot": "^4.5.1",
    "jest-snapshot": "^23.6.0",
    "prettier": "2.2.1",
    "puppeteer": "^9.1.1",
    "rollup": "^2.45.2",
    "rollup-plugin-postcss": "^3.1.1",
    "rollup-plugin-rename-node-modules": "^1.1.0",
    "rollup-plugin-terser": "^7.0.2",
    "ts-jest": "^27.0.5",
    "ts-node": "^7.0.1",
    "tslib": "^1.9.3",
    "tslint": "^4.5.1",
    "typescript": "^3.9.5"
  },
  "dependencies": {
    "@types/css-font-loading-module": "0.0.7",
    "@xstate/fsm": "^1.4.0",
    "base64-arraybuffer": "^1.0.1",
    "fflate": "^0.4.4",
    "mitt": "^1.1.3",
    "rrdom": "^0.1.0",
    "rrweb-snapshot": "^1.1.12"
  }
}<|MERGE_RESOLUTION|>--- conflicted
+++ resolved
@@ -46,11 +46,7 @@
     "@types/chai": "^4.1.6",
     "@types/inquirer": "0.0.43",
     "@types/jest": "^27.0.2",
-<<<<<<< HEAD
-=======
-    "@types/jest-image-snapshot": "^4.3.1",
-    "@types/jsdom": "^16.2.12",
->>>>>>> 38ff3d8f
+    "@types/jest-image-snapshot": "^4.3.1",    
     "@types/node": "^12.20.16",
     "@types/prettier": "^2.3.2",
     "@types/puppeteer": "^5.4.4",

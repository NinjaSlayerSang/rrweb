import {
  INode,
  serializeNodeWithId,
  transformAttribute,
  IGNORED_NODE,
  isShadowRoot,
  needMaskingText,
  maskInputValue,
} from 'rrweb-snapshot';
import type {
  mutationRecord,
  textCursor,
  attributeCursor,
  removedNodeMutation,
  addedNodeMutation,
  Mirror,
  styleAttributeValue,
  observerParam,
  MutationBufferParam,
} from '../types';
import {
  isBlocked,
  isAncestorRemoved,
  isIgnored,
  isIframeINode,
  hasShadowRoot,
} from '../utils';
<<<<<<< HEAD
import type { IframeManager } from './iframe-manager';
import type { ShadowDomManager } from './shadow-dom-manager';
import type { CanvasManager } from './observers/canvas/canvas-manager';
=======
>>>>>>> c5b40962

type DoubleLinkedListNode = {
  previous: DoubleLinkedListNode | null;
  next: DoubleLinkedListNode | null;
  value: NodeInLinkedList;
};
type NodeInLinkedList = Node & {
  __ln: DoubleLinkedListNode;
};

function isNodeInLinkedList(n: Node | NodeInLinkedList): n is NodeInLinkedList {
  return '__ln' in n;
}
class DoubleLinkedList {
  public length = 0;
  public head: DoubleLinkedListNode | null = null;

  public get(position: number) {
    if (position >= this.length) {
      throw new Error('Position outside of list range');
    }

    let current = this.head;
    for (let index = 0; index < position; index++) {
      current = current?.next || null;
    }
    return current;
  }

  public addNode(n: Node) {
    const node: DoubleLinkedListNode = {
      value: n as NodeInLinkedList,
      previous: null,
      next: null,
    };
    (n as NodeInLinkedList).__ln = node;
    if (n.previousSibling && isNodeInLinkedList(n.previousSibling)) {
      const current = n.previousSibling.__ln.next;
      node.next = current;
      node.previous = n.previousSibling.__ln;
      n.previousSibling.__ln.next = node;
      if (current) {
        current.previous = node;
      }
    } else if (
      n.nextSibling &&
      isNodeInLinkedList(n.nextSibling) &&
      n.nextSibling.__ln.previous
    ) {
      const current = n.nextSibling.__ln.previous;
      node.previous = current;
      node.next = n.nextSibling.__ln;
      n.nextSibling.__ln.previous = node;
      if (current) {
        current.next = node;
      }
    } else {
      if (this.head) {
        this.head.previous = node;
      }
      node.next = this.head;
      this.head = node;
    }
    this.length++;
  }

  public removeNode(n: NodeInLinkedList) {
    const current = n.__ln;
    if (!this.head) {
      return;
    }

    if (!current.previous) {
      this.head = current.next;
      if (this.head) {
        this.head.previous = null;
      }
    } else {
      current.previous.next = current.next;
      if (current.next) {
        current.next.previous = current.previous;
      }
    }
    if (n.__ln) {
      delete n.__ln;
    }
    this.length--;
  }
}

const moveKey = (id: number, parentId: number) => `${id}@${parentId}`;
function isINode(n: Node | INode): n is INode {
  return '__sn' in n;
}

/**
 * controls behaviour of a MutationObserver
 */
export default class MutationBuffer {
  private frozen: boolean = false;
  private locked: boolean = false;

  private texts: textCursor[] = [];
  private attributes: attributeCursor[] = [];
  private removes: removedNodeMutation[] = [];
  private mapRemoves: Node[] = [];

  private movedMap: Record<string, true> = {};

  /**
   * the browser MutationObserver emits multiple mutations after
   * a delay for performance reasons, making tracing added nodes hard
   * in our `processMutations` callback function.
   * For example, if we append an element el_1 into body, and then append
   * another element el_2 into el_1, these two mutations may be passed to the
   * callback function together when the two operations were done.
   * Generally we need to trace child nodes of newly added nodes, but in this
   * case if we count el_2 as el_1's child node in the first mutation record,
   * then we will count el_2 again in the second mutation record which was
   * duplicated.
   * To avoid of duplicate counting added nodes, we use a Set to store
   * added nodes and its child nodes during iterate mutation records. Then
   * collect added nodes from the Set which have no duplicate copy. But
   * this also causes newly added nodes will not be serialized with id ASAP,
   * which means all the id related calculation should be lazy too.
   */
  private addedSet = new Set<Node>();
  private movedSet = new Set<Node>();
  private droppedSet = new Set<Node>();

  private mutationCb: observerParam['mutationCb'];
  private blockClass: observerParam['blockClass'];
  private blockSelector: observerParam['blockSelector'];
  private maskTextClass: observerParam['maskTextClass'];
  private maskTextSelector: observerParam['maskTextSelector'];
  private inlineStylesheet: observerParam['inlineStylesheet'];
  private maskInputOptions: observerParam['maskInputOptions'];
  private maskTextFn: observerParam['maskTextFn'];
  private maskInputFn: observerParam['maskInputFn'];
  private recordCanvas: observerParam['recordCanvas'];
  private inlineImages: observerParam['inlineImages'];
  private slimDOMOptions: observerParam['slimDOMOptions'];
  private doc: observerParam['doc'];
  private mirror: observerParam['mirror'];
  private iframeManager: observerParam['iframeManager'];
  private shadowDomManager: observerParam['shadowDomManager'];
  private canvasManager: observerParam['canvasManager'];

  public init(options: MutationBufferParam) {
    ([
      'mutationCb',
      'blockClass',
      'blockSelector',
      'maskTextClass',
      'maskTextSelector',
      'inlineStylesheet',
      'maskInputOptions',
      'maskTextFn',
      'maskInputFn',
      'recordCanvas',
      'inlineImages',
      'slimDOMOptions',
      'doc',
      'mirror',
      'iframeManager',
      'shadowDomManager',
      'canvasManager',
    ] as const).forEach((key) => {
      // just a type trick, the runtime result is correct
      this[key] = options[key] as never;
    });
  }

  public freeze() {
    this.frozen = true;
    this.canvasManager.freeze();
  }

  public unfreeze() {
    this.frozen = false;
    this.canvasManager.unfreeze();
    this.emit();
  }

  public isFrozen() {
    return this.frozen;
  }

  public lock() {
    this.locked = true;
    this.canvasManager.lock();
  }

  public unlock() {
    this.locked = false;
    this.canvasManager.unlock();
    this.emit();
  }

  public reset() {
    this.canvasManager.reset();
  }

  public processMutations = (mutations: mutationRecord[]) => {
    mutations.forEach(this.processMutation); // adds mutations to the buffer
    this.emit(); // clears buffer if not locked/frozen
  };

  public emit = () => {
    if (this.frozen || this.locked) {
      return;
    }

    // delay any modification of the mirror until this function
    // so that the mirror for takeFullSnapshot doesn't get mutated while it's event is being processed

    const adds: addedNodeMutation[] = [];

    /**
     * Sometimes child node may be pushed before its newly added
     * parent, so we init a queue to store these nodes.
     */
    const addList = new DoubleLinkedList();
    const getNextId = (n: Node): number | null => {
      let ns: Node | null = n;
      let nextId: number | null = IGNORED_NODE; // slimDOM: ignored
      while (nextId === IGNORED_NODE) {
        ns = ns && ns.nextSibling;
        nextId = ns && this.mirror.getId((ns as unknown) as INode);
      }
      return nextId;
    };
    const pushAdd = (n: Node) => {
      const shadowHost: Element | null = n.getRootNode
        ? (n.getRootNode() as ShadowRoot)?.host
        : null;
      // ensure shadowHost is a Node, or doc.contains will throw an error
      const notInDoc =
        !this.doc.contains(n) &&
        (!(shadowHost instanceof Node) || !this.doc.contains(shadowHost));
      if (!n.parentNode || notInDoc) {
        return;
      }
      const parentId = isShadowRoot(n.parentNode)
        ? this.mirror.getId((shadowHost as unknown) as INode)
        : this.mirror.getId((n.parentNode as Node) as INode);
      const nextId = getNextId(n);
      if (parentId === -1 || nextId === -1) {
        return addList.addNode(n);
      }
      let sn = serializeNodeWithId(n, {
        doc: this.doc,
        map: this.mirror.map,
        blockClass: this.blockClass,
        blockSelector: this.blockSelector,
        maskTextClass: this.maskTextClass,
        maskTextSelector: this.maskTextSelector,
        skipChild: true,
        inlineStylesheet: this.inlineStylesheet,
        maskInputOptions: this.maskInputOptions,
        maskTextFn: this.maskTextFn,
        maskInputFn: this.maskInputFn,
        slimDOMOptions: this.slimDOMOptions,
        recordCanvas: this.recordCanvas,
        inlineImages: this.inlineImages,
        onSerialize: (currentN) => {
          if (isIframeINode(currentN)) {
            this.iframeManager.addIframe(currentN);
          }
          if (hasShadowRoot(n)) {
            this.shadowDomManager.addShadowRoot(n.shadowRoot, document);
          }
        },
        onIframeLoad: (iframe, childSn) => {
          this.iframeManager.attachIframe(iframe, childSn);
        },
      });
      if (sn) {
        adds.push({
          parentId,
          nextId,
          node: sn,
        });
      }
    };

    while (this.mapRemoves.length) {
      this.mirror.removeNodeFromMap(this.mapRemoves.shift() as INode);
    }

    for (const n of this.movedSet) {
      if (
        isParentRemoved(this.removes, n, this.mirror) &&
        !this.movedSet.has(n.parentNode!)
      ) {
        continue;
      }
      pushAdd(n);
    }

    for (const n of this.addedSet) {
      if (
        !isAncestorInSet(this.droppedSet, n) &&
        !isParentRemoved(this.removes, n, this.mirror)
      ) {
        pushAdd(n);
      } else if (isAncestorInSet(this.movedSet, n)) {
        pushAdd(n);
      } else {
        this.droppedSet.add(n);
      }
    }

    let candidate: DoubleLinkedListNode | null = null;
    while (addList.length) {
      let node: DoubleLinkedListNode | null = null;
      if (candidate) {
        const parentId = this.mirror.getId(
          (candidate.value.parentNode as Node) as INode,
        );
        const nextId = getNextId(candidate.value);
        if (parentId !== -1 && nextId !== -1) {
          node = candidate;
        }
      }
      if (!node) {
        for (let index = addList.length - 1; index >= 0; index--) {
          const _node = addList.get(index)!;
          // ensure _node is defined before attempting to find value
          if (_node) {
            const parentId = this.mirror.getId(
              (_node.value.parentNode as Node) as INode,
            );
            const nextId = getNextId(_node.value);
            if (parentId !== -1 && nextId !== -1) {
              node = _node;
              break;
            }
          }
        }
      }
      if (!node) {
        /**
         * If all nodes in queue could not find a serialized parent,
         * it may be a bug or corner case. We need to escape the
         * dead while loop at once.
         */
        while (addList.head) {
          addList.removeNode(addList.head.value);
        }
        break;
      }
      candidate = node.previous;
      addList.removeNode(node.value);
      pushAdd(node.value);
    }

    const payload = {
      texts: this.texts
        .map((text) => ({
          id: this.mirror.getId(text.node as INode),
          value: text.value,
        }))
        // text mutation's id was not in the mirror map means the target node has been removed
        .filter((text) => this.mirror.has(text.id)),
      attributes: this.attributes
        .map((attribute) => ({
          id: this.mirror.getId(attribute.node as INode),
          attributes: attribute.attributes,
        }))
        // attribute mutation's id was not in the mirror map means the target node has been removed
        .filter((attribute) => this.mirror.has(attribute.id)),
      removes: this.removes,
      adds,
    };
    // payload may be empty if the mutations happened in some blocked elements
    if (
      !payload.texts.length &&
      !payload.attributes.length &&
      !payload.removes.length &&
      !payload.adds.length
    ) {
      return;
    }

    // reset
    this.texts = [];
    this.attributes = [];
    this.removes = [];
    this.addedSet = new Set<Node>();
    this.movedSet = new Set<Node>();
    this.droppedSet = new Set<Node>();
    this.movedMap = {};

    this.mutationCb(payload);
  };

  private processMutation = (m: mutationRecord) => {
    if (isIgnored(m.target)) {
      return;
    }
    switch (m.type) {
      case 'characterData': {
        const value = m.target.textContent;
        if (!isBlocked(m.target, this.blockClass) && value !== m.oldValue) {
          this.texts.push({
            value:
              needMaskingText(
                m.target,
                this.maskTextClass,
                this.maskTextSelector,
              ) && value
                ? this.maskTextFn
                  ? this.maskTextFn(value)
                  : value.replace(/[\S]/g, '*')
                : value,
            node: m.target,
          });
        }
        break;
      }
      case 'attributes': {
        const target = m.target as HTMLElement;
        let value = (m.target as HTMLElement).getAttribute(m.attributeName!);
        if (m.attributeName === 'value') {
          value = maskInputValue({
            maskInputOptions: this.maskInputOptions,
            tagName: (m.target as HTMLElement).tagName,
            type: (m.target as HTMLElement).getAttribute('type'),
            value,
            maskInputFn: this.maskInputFn,
          });
        }
        if (isBlocked(m.target, this.blockClass) || value === m.oldValue) {
          return;
        }
        let item: attributeCursor | undefined = this.attributes.find(
          (a) => a.node === m.target,
        );
        if (!item) {
          item = {
            node: m.target,
            attributes: {},
          };
          this.attributes.push(item);
        }
        if (m.attributeName === 'style') {
          const old = this.doc.createElement('span');
          if (m.oldValue) {
            old.setAttribute('style', m.oldValue);
          }
          if (
            item.attributes.style === undefined ||
            item.attributes.style === null
          ) {
            item.attributes.style = {};
          }
          const styleObj = item.attributes.style as styleAttributeValue;
          for (const pname of Array.from(target.style)) {
            const newValue = target.style.getPropertyValue(pname);
            const newPriority = target.style.getPropertyPriority(pname);
            if (
              newValue !== old.style.getPropertyValue(pname) ||
              newPriority !== old.style.getPropertyPriority(pname)
            ) {
              if (newPriority === '') {
                styleObj[pname] = newValue;
              } else {
                styleObj[pname] = [newValue, newPriority];
              }
            }
          }
          for (const pname of Array.from(old.style)) {
            if (target.style.getPropertyValue(pname) === '') {
              // "if not set, returns the empty string"
              styleObj[pname] = false; // delete
            }
          }
        } else {
          // overwrite attribute if the mutations was triggered in same time
          item.attributes[m.attributeName!] = transformAttribute(
            this.doc,
            (m.target as HTMLElement).tagName,
            m.attributeName!,
            value!,
          );
        }
        break;
      }
      case 'childList': {
        m.addedNodes.forEach((n) => this.genAdds(n, m.target));
        m.removedNodes.forEach((n) => {
          const nodeId = this.mirror.getId(n as INode);
          const parentId = isShadowRoot(m.target)
            ? this.mirror.getId((m.target.host as unknown) as INode)
            : this.mirror.getId(m.target as INode);
          if (isBlocked(m.target, this.blockClass) || isIgnored(n)) {
            return;
          }
          // removed node has not been serialized yet, just remove it from the Set
          if (this.addedSet.has(n)) {
            deepDelete(this.addedSet, n);
            this.droppedSet.add(n);
          } else if (this.addedSet.has(m.target) && nodeId === -1) {
            /**
             * If target was newly added and removed child node was
             * not serialized, it means the child node has been removed
             * before callback fired, so we can ignore it because
             * newly added node will be serialized without child nodes.
             * TODO: verify this
             */
          } else if (isAncestorRemoved(m.target as INode, this.mirror)) {
            /**
             * If parent id was not in the mirror map any more, it
             * means the parent node has already been removed. So
             * the node is also removed which we do not need to track
             * and replay.
             */
          } else if (
            this.movedSet.has(n) &&
            this.movedMap[moveKey(nodeId, parentId)]
          ) {
            deepDelete(this.movedSet, n);
          } else {
            this.removes.push({
              parentId,
              id: nodeId,
              isShadow: isShadowRoot(m.target) ? true : undefined,
            });
          }
          this.mapRemoves.push(n);
        });
        break;
      }
      default:
        break;
    }
  };

  private genAdds = (n: Node | INode, target?: Node | INode) => {
    // parent was blocked, so we can ignore this node
    if (target && isBlocked(target, this.blockClass)) {
      return;
    }
    if (isINode(n)) {
      if (isIgnored(n)) {
        return;
      }
      this.movedSet.add(n);
      let targetId: number | null = null;
      if (target && isINode(target)) {
        targetId = target.__sn.id;
      }
      if (targetId) {
        this.movedMap[moveKey(n.__sn.id, targetId)] = true;
      }
    } else {
      this.addedSet.add(n);
      this.droppedSet.delete(n);
    }

    // if this node is blocked `serializeNode` will turn it into a placeholder element
    // but we have to remove it's children otherwise they will be added as placeholders too
    if (!isBlocked(n, this.blockClass))
      n.childNodes.forEach((childN) => this.genAdds(childN));
  };
}

/**
 * Some utils to handle the mutation observer DOM records.
 * It should be more clear to extend the native data structure
 * like Set and Map, but currently Typescript does not support
 * that.
 */
function deepDelete(addsSet: Set<Node>, n: Node) {
  addsSet.delete(n);
  n.childNodes.forEach((childN) => deepDelete(addsSet, childN));
}

function isParentRemoved(
  removes: removedNodeMutation[],
  n: Node,
  mirror: Mirror,
): boolean {
  const { parentNode } = n;
  if (!parentNode) {
    return false;
  }
  const parentId = mirror.getId((parentNode as Node) as INode);
  if (removes.some((r) => r.id === parentId)) {
    return true;
  }
  return isParentRemoved(removes, parentNode, mirror);
}

function isAncestorInSet(set: Set<Node>, n: Node): boolean {
  const { parentNode } = n;
  if (!parentNode) {
    return false;
  }
  if (set.has(parentNode)) {
    return true;
  }
  return isAncestorInSet(set, parentNode);
}<|MERGE_RESOLUTION|>--- conflicted
+++ resolved
@@ -25,12 +25,6 @@
   isIframeINode,
   hasShadowRoot,
 } from '../utils';
-<<<<<<< HEAD
-import type { IframeManager } from './iframe-manager';
-import type { ShadowDomManager } from './shadow-dom-manager';
-import type { CanvasManager } from './observers/canvas/canvas-manager';
-=======
->>>>>>> c5b40962
 
 type DoubleLinkedListNode = {
   previous: DoubleLinkedListNode | null;

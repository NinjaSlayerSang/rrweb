import { INode, MaskInputOptions, maskInputValue } from 'rrweb-snapshot';
import { FontFaceSet } from 'css-font-loading-module';
import {
  throttle,
  on,
  hookSetter,
  getWindowHeight,
  getWindowWidth,
  isBlocked,
  isTouchEvent,
  patch,
} from '../utils';
import {
  mutationCallBack,
  observerParam,
  mousemoveCallBack,
  mousePosition,
  mouseInteractionCallBack,
  MouseInteractions,
  listenerHandler,
  scrollCallback,
  styleSheetRuleCallback,
  viewportResizeCallback,
  inputValue,
  inputCallback,
  hookResetter,
  IncrementalSource,
  hooksParam,
  Arguments,
  mediaInteractionCallback,
  MediaInteractions,
  canvasMutationCallback,
  fontCallback,
  fontParam,
  styleDeclarationCallback,
  IWindow,
  MutationBufferParam,
} from '../types';
import MutationBuffer from './mutation';

type WindowWithStoredMutationObserver = IWindow & {
  __rrMutationObserver?: MutationObserver;
};
type WindowWithAngularZone = IWindow & {
  Zone?: {
    __symbol__?: (key: string) => string;
  };
};

export const mutationBuffers: MutationBuffer[] = [];

const isCSSGroupingRuleSupported = typeof CSSGroupingRule !== 'undefined';
const isCSSMediaRuleSupported = typeof CSSMediaRule !== 'undefined';
const isCSSSupportsRuleSupported = typeof CSSSupportsRule !== 'undefined';
const isCSSConditionRuleSupported = typeof CSSConditionRule !== 'undefined';

// Event.path is non-standard and used in some older browsers
type NonStandardEvent = Omit<Event, 'composedPath'> & {
  path: EventTarget[];
};

function getEventTarget(event: Event | NonStandardEvent): EventTarget | null {
  try {
    if ('composedPath' in event) {
      const path = event.composedPath();
      if (path.length) {
        return path[0];
      }
<<<<<<< HEAD
    } else if (
      'path' in event &&
      ((event as unknown) as { path: EventTarget[] }).path.length
    ) {
      return ((event as unknown) as { path: EventTarget[] }).path[0];
=======
    } else if ('path' in event && event.path.length) {
      return event.path[0];
>>>>>>> 8afeed32
    }
    return event.target;
  } catch {
    return event.target;
  }
}

export function initMutationObserver(
<<<<<<< HEAD
  cb: mutationCallBack,
  doc: Document,
  blockClass: blockClass,
  blockSelector: string | null,
  maskTextClass: maskTextClass,
  maskTextSelector: string | null,
  inlineStylesheet: boolean,
  maskInputOptions: MaskInputOptions,
  maskTextFn: MaskTextFn | undefined,
  maskInputFn: MaskInputFn | undefined,
  recordCanvas: boolean | number,
  inlineImages: boolean,
  slimDOMOptions: SlimDOMOptions,
  mirror: Mirror,
  iframeManager: IframeManager,
  shadowDomManager: ShadowDomManager,
  canvasManager: CanvasManager,
=======
  options: MutationBufferParam,
>>>>>>> 8afeed32
  rootEl: Node,
): MutationObserver {
  const mutationBuffer = new MutationBuffer();
  mutationBuffers.push(mutationBuffer);
  // see mutation.ts for details
  mutationBuffer.init(options);
  let mutationObserverCtor =
    window.MutationObserver ||
    /**
     * Some websites may disable MutationObserver by removing it from the window object.
     * If someone is using rrweb to build a browser extention or things like it, they
     * could not change the website's code but can have an opportunity to inject some
     * code before the website executing its JS logic.
     * Then they can do this to store the native MutationObserver:
     * window.__rrMutationObserver = MutationObserver
     */
    (window as WindowWithStoredMutationObserver).__rrMutationObserver;
  const angularZoneSymbol = (window as WindowWithAngularZone)?.Zone?.__symbol__?.(
    'MutationObserver',
  );
  if (
    angularZoneSymbol &&
    ((window as unknown) as Record<string, typeof MutationObserver>)[
      angularZoneSymbol
    ]
  ) {
    mutationObserverCtor = ((window as unknown) as Record<
      string,
      typeof MutationObserver
    >)[angularZoneSymbol];
  }
  const observer = new mutationObserverCtor(
    mutationBuffer.processMutations.bind(mutationBuffer),
  );
  observer.observe(rootEl, {
    attributes: true,
    attributeOldValue: true,
    characterData: true,
    characterDataOldValue: true,
    childList: true,
    subtree: true,
  });
  return observer;
}

function initMoveObserver({
  mousemoveCb,
  sampling,
  doc,
  mirror,
}: observerParam): listenerHandler {
  if (sampling.mousemove === false) {
    return () => {};
  }

  const threshold =
    typeof sampling.mousemove === 'number' ? sampling.mousemove : 50;
  const callbackThreshold =
    typeof sampling.mousemoveCallback === 'number'
      ? sampling.mousemoveCallback
      : 500;

  let positions: mousePosition[] = [];
  let timeBaseline: number | null;
  const wrappedCb = throttle(
    (
      source:
        | IncrementalSource.MouseMove
        | IncrementalSource.TouchMove
        | IncrementalSource.Drag,
    ) => {
      const totalOffset = Date.now() - timeBaseline!;
      mousemoveCb(
        positions.map((p) => {
          p.timeOffset -= totalOffset;
          return p;
        }),
        source,
      );
      positions = [];
      timeBaseline = null;
    },
    callbackThreshold,
  );
  const updatePosition = throttle<MouseEvent | TouchEvent | DragEvent>(
    (evt) => {
      const target = getEventTarget(evt);
      const { clientX, clientY } = isTouchEvent(evt)
        ? evt.changedTouches[0]
        : evt;
      if (!timeBaseline) {
        timeBaseline = Date.now();
      }
      positions.push({
        x: clientX,
        y: clientY,
        id: mirror.getId(target as INode),
        timeOffset: Date.now() - timeBaseline,
      });
      // it is possible DragEvent is undefined even on devices
      // that support event 'drag'
      wrappedCb(
        typeof DragEvent !== 'undefined' && evt instanceof DragEvent
          ? IncrementalSource.Drag
          : evt instanceof MouseEvent
          ? IncrementalSource.MouseMove
          : IncrementalSource.TouchMove,
      );
    },
    threshold,
    {
      trailing: false,
    },
  );
  const handlers = [
    on('mousemove', updatePosition, doc),
    on('touchmove', updatePosition, doc),
    on('drag', updatePosition, doc),
  ];
  return () => {
    handlers.forEach((h) => h());
  };
}

function initMouseInteractionObserver({
  mouseInteractionCb,
  doc,
  mirror,
  blockClass,
  sampling,
}: observerParam): listenerHandler {
  if (sampling.mouseInteraction === false) {
    return () => {};
  }
  const disableMap: Record<string, boolean | undefined> =
    sampling.mouseInteraction === true ||
    sampling.mouseInteraction === undefined
      ? {}
      : sampling.mouseInteraction;

  const handlers: listenerHandler[] = [];
  const getHandler = (eventKey: keyof typeof MouseInteractions) => {
    return (event: MouseEvent | TouchEvent) => {
      const target = getEventTarget(event) as Node;
      if (isBlocked(target as Node, blockClass)) {
        return;
      }
      const e = isTouchEvent(event) ? event.changedTouches[0] : event;
      if (!e) {
        return;
      }
      const id = mirror.getId(target as INode);
      const { clientX, clientY } = e;
      mouseInteractionCb({
        type: MouseInteractions[eventKey],
        id,
        x: clientX,
        y: clientY,
      });
    };
  };
  Object.keys(MouseInteractions)
    .filter(
      (key) =>
        Number.isNaN(Number(key)) &&
        !key.endsWith('_Departed') &&
        disableMap[key] !== false,
    )
    .forEach((eventKey: keyof typeof MouseInteractions) => {
      const eventName = eventKey.toLowerCase();
      const handler = getHandler(eventKey);
      handlers.push(on(eventName, handler, doc));
    });
  return () => {
    handlers.forEach((h) => h());
  };
}

export function initScrollObserver({
  scrollCb,
  doc,
  mirror,
  blockClass,
  sampling,
}: Pick<
  observerParam,
  'scrollCb' | 'doc' | 'mirror' | 'blockClass' | 'sampling'
>): listenerHandler {
  const updatePosition = throttle<UIEvent>((evt) => {
    const target = getEventTarget(evt);
    if (!target || isBlocked(target as Node, blockClass)) {
      return;
    }
    const id = mirror.getId(target as INode);
    if (target === doc) {
      const scrollEl = (doc.scrollingElement || doc.documentElement)!;
      scrollCb({
        id,
        x: scrollEl.scrollLeft,
        y: scrollEl.scrollTop,
      });
    } else {
      scrollCb({
        id,
        x: (target as HTMLElement).scrollLeft,
        y: (target as HTMLElement).scrollTop,
      });
    }
  }, sampling.scroll || 100);
  return on('scroll', updatePosition, doc);
}

function initViewportResizeObserver({
  viewportResizeCb,
}: observerParam): listenerHandler {
  let lastH = -1;
  let lastW = -1;
  const updateDimension = throttle(() => {
    const height = getWindowHeight();
    const width = getWindowWidth();
    if (lastH !== height || lastW !== width) {
      viewportResizeCb({
        width: Number(width),
        height: Number(height),
      });
      lastH = height;
      lastW = width;
    }
  }, 200);
  return on('resize', updateDimension, window);
}

function wrapEventWithUserTriggeredFlag(
  v: inputValue,
  enable: boolean,
): inputValue {
  const value = { ...v };
  if (!enable) delete value.userTriggered;
  return value;
}

export const INPUT_TAGS = ['INPUT', 'TEXTAREA', 'SELECT'];
const lastInputValueMap: WeakMap<EventTarget, inputValue> = new WeakMap();
function initInputObserver({
  inputCb,
  doc,
  mirror,
  blockClass,
  ignoreClass,
  maskInputOptions,
  maskInputFn,
  sampling,
  userTriggeredOnInput,
}: observerParam): listenerHandler {
  function eventHandler(event: Event) {
    let target = getEventTarget(event);
    const userTriggered = event.isTrusted;
    /**
     * If a site changes the value 'selected' of an option element, the value of its parent element, usually a select element, will be changed as well.
     * We can treat this change as a value change of the select element the current target belongs to.
     */
    if (target && (target as Element).tagName === 'OPTION')
      target = (target as Element).parentElement;
    if (
      !target ||
      !(target as Element).tagName ||
      INPUT_TAGS.indexOf((target as Element).tagName) < 0 ||
      isBlocked(target as Node, blockClass)
    ) {
      return;
    }
    const type: string | undefined = (target as HTMLInputElement).type;
    if ((target as HTMLElement).classList.contains(ignoreClass)) {
      return;
    }
    let text = (target as HTMLInputElement).value;
    let isChecked = false;
    if (type === 'radio' || type === 'checkbox') {
      isChecked = (target as HTMLInputElement).checked;
    } else if (
      maskInputOptions[
        (target as Element).tagName.toLowerCase() as keyof MaskInputOptions
      ] ||
      maskInputOptions[type as keyof MaskInputOptions]
    ) {
      text = maskInputValue({
        maskInputOptions,
        tagName: (target as HTMLElement).tagName,
        type,
        value: text,
        maskInputFn,
      });
    }
    cbWithDedup(
      target,
      wrapEventWithUserTriggeredFlag(
        { text, isChecked, userTriggered },
        userTriggeredOnInput,
      ),
    );
    // if a radio was checked
    // the other radios with the same name attribute will be unchecked.
    const name: string | undefined = (target as HTMLInputElement).name;
    if (type === 'radio' && name && isChecked) {
      doc
        .querySelectorAll(`input[type="radio"][name="${name}"]`)
        .forEach((el) => {
          if (el !== target) {
            cbWithDedup(
              el,
              wrapEventWithUserTriggeredFlag(
                {
                  text: (el as HTMLInputElement).value,
                  isChecked: !isChecked,
                  userTriggered: false,
                },
                userTriggeredOnInput,
              ),
            );
          }
        });
    }
  }
  function cbWithDedup(target: EventTarget, v: inputValue) {
    const lastInputValue = lastInputValueMap.get(target);
    if (
      !lastInputValue ||
      lastInputValue.text !== v.text ||
      lastInputValue.isChecked !== v.isChecked
    ) {
      lastInputValueMap.set(target, v);
      const id = mirror.getId(target as INode);
      inputCb({
        ...v,
        id,
      });
    }
  }
  const events = sampling.input === 'last' ? ['change'] : ['input', 'change'];
  const handlers: Array<
    listenerHandler | hookResetter
  > = events.map((eventName) => on(eventName, eventHandler, doc));
  const propertyDescriptor = Object.getOwnPropertyDescriptor(
    HTMLInputElement.prototype,
    'value',
  );
  const hookProperties: Array<[HTMLElement, string]> = [
    [HTMLInputElement.prototype, 'value'],
    [HTMLInputElement.prototype, 'checked'],
    [HTMLSelectElement.prototype, 'value'],
    [HTMLTextAreaElement.prototype, 'value'],
    // Some UI library use selectedIndex to set select value
    [HTMLSelectElement.prototype, 'selectedIndex'],
    [HTMLOptionElement.prototype, 'selected'],
  ];
  if (propertyDescriptor && propertyDescriptor.set) {
    handlers.push(
      ...hookProperties.map((p) =>
        hookSetter<HTMLElement>(p[0], p[1], {
          set() {
            // mock to a normal event
            eventHandler({ target: this } as Event);
          },
        }),
      ),
    );
  }
  return () => {
    handlers.forEach((h) => h());
  };
}

type GroupingCSSRule =
  | CSSGroupingRule
  | CSSMediaRule
  | CSSSupportsRule
  | CSSConditionRule;
type GroupingCSSRuleTypes =
  | typeof CSSGroupingRule
  | typeof CSSMediaRule
  | typeof CSSSupportsRule
  | typeof CSSConditionRule;

function getNestedCSSRulePositions(rule: CSSRule): number[] {
  const positions: number[] = [];
  function recurse(childRule: CSSRule, pos: number[]) {
    if (
      (isCSSGroupingRuleSupported &&
        childRule.parentRule instanceof CSSGroupingRule) ||
      (isCSSMediaRuleSupported &&
        childRule.parentRule instanceof CSSMediaRule) ||
      (isCSSSupportsRuleSupported &&
        childRule.parentRule instanceof CSSSupportsRule) ||
      (isCSSConditionRuleSupported &&
        childRule.parentRule instanceof CSSConditionRule)
    ) {
      const rules = Array.from(
        (childRule.parentRule as GroupingCSSRule).cssRules,
      );
      const index = rules.indexOf(childRule);
      pos.unshift(index);
    } else {
      const rules = Array.from(childRule.parentStyleSheet!.cssRules);
      const index = rules.indexOf(childRule);
      pos.unshift(index);
    }
    return pos;
  }
  return recurse(rule, positions);
}

function initStyleSheetObserver(
  { styleSheetRuleCb, mirror }: observerParam,
  { win }: { win: IWindow },
): listenerHandler {
  const insertRule = win.CSSStyleSheet.prototype.insertRule;
  win.CSSStyleSheet.prototype.insertRule = function (
    rule: string,
    index?: number,
  ) {
    const id = mirror.getId(this.ownerNode as INode);
    if (id !== -1) {
      styleSheetRuleCb({
        id,
        adds: [{ rule, index }],
      });
    }
    return insertRule.apply(this, arguments);
  };

  const deleteRule = win.CSSStyleSheet.prototype.deleteRule;
  win.CSSStyleSheet.prototype.deleteRule = function (index: number) {
    const id = mirror.getId(this.ownerNode as INode);
    if (id !== -1) {
      styleSheetRuleCb({
        id,
        removes: [{ index }],
      });
    }
    return deleteRule.apply(this, arguments);
  };

  const supportedNestedCSSRuleTypes: {
    [key: string]: GroupingCSSRuleTypes;
  } = {};
  if (isCSSGroupingRuleSupported) {
    supportedNestedCSSRuleTypes.CSSGroupingRule = win.CSSGroupingRule;
  } else {
    // Some browsers (Safari) don't support CSSGroupingRule
    // https://caniuse.com/?search=cssgroupingrule
    // fall back to monkey patching classes that would have inherited from CSSGroupingRule

    if (isCSSMediaRuleSupported) {
      supportedNestedCSSRuleTypes.CSSMediaRule = win.CSSMediaRule;
    }
    if (isCSSConditionRuleSupported) {
      supportedNestedCSSRuleTypes.CSSConditionRule = win.CSSConditionRule;
    }
    if (isCSSSupportsRuleSupported) {
      supportedNestedCSSRuleTypes.CSSSupportsRule = win.CSSSupportsRule;
    }
  }

  const unmodifiedFunctions: {
    [key: string]: {
      insertRule: (rule: string, index?: number) => number;
      deleteRule: (index: number) => void;
    };
  } = {};

  Object.entries(supportedNestedCSSRuleTypes).forEach(([typeKey, type]) => {
    unmodifiedFunctions[typeKey] = {
      insertRule: (type as GroupingCSSRuleTypes).prototype.insertRule,
      deleteRule: (type as GroupingCSSRuleTypes).prototype.deleteRule,
    };

    type.prototype.insertRule = function (rule: string, index?: number) {
      const id = mirror.getId(this.parentStyleSheet.ownerNode as INode);
      if (id !== -1) {
        styleSheetRuleCb({
          id,
          adds: [
            {
              rule,
              index: [
                ...getNestedCSSRulePositions(this),
                index || 0, // defaults to 0
              ],
            },
          ],
        });
      }
      return unmodifiedFunctions[typeKey].insertRule.apply(this, arguments);
    };

    type.prototype.deleteRule = function (index: number) {
      const id = mirror.getId(this.parentStyleSheet.ownerNode as INode);
      if (id !== -1) {
        styleSheetRuleCb({
          id,
          removes: [{ index: [...getNestedCSSRulePositions(this), index] }],
        });
      }
      return unmodifiedFunctions[typeKey].deleteRule.apply(this, arguments);
    };
  });

  return () => {
    win.CSSStyleSheet.prototype.insertRule = insertRule;
    win.CSSStyleSheet.prototype.deleteRule = deleteRule;
    Object.entries(supportedNestedCSSRuleTypes).forEach(([typeKey, type]) => {
      type.prototype.insertRule = unmodifiedFunctions[typeKey].insertRule;
      type.prototype.deleteRule = unmodifiedFunctions[typeKey].deleteRule;
    });
  };
}

function initStyleDeclarationObserver(
  { styleDeclarationCb, mirror }: observerParam,
  { win }: { win: IWindow },
): listenerHandler {
  const setProperty = win.CSSStyleDeclaration.prototype.setProperty;
  win.CSSStyleDeclaration.prototype.setProperty = function (
    this: CSSStyleDeclaration,
    property: string,
    value: string,
    priority: string,
  ) {
    const id = mirror.getId(
      (this.parentRule?.parentStyleSheet?.ownerNode as unknown) as INode,
    );
    if (id !== -1) {
      styleDeclarationCb({
        id,
        set: {
          property,
          value,
          priority,
        },
        index: getNestedCSSRulePositions(this.parentRule!),
      });
    }
    return setProperty.apply(this, arguments);
  };

  const removeProperty = win.CSSStyleDeclaration.prototype.removeProperty;
  win.CSSStyleDeclaration.prototype.removeProperty = function (
    this: CSSStyleDeclaration,
    property: string,
  ) {
    const id = mirror.getId(
      (this.parentRule?.parentStyleSheet?.ownerNode as unknown) as INode,
    );
    if (id !== -1) {
      styleDeclarationCb({
        id,
        remove: {
          property,
        },
        index: getNestedCSSRulePositions(this.parentRule!),
      });
    }
    return removeProperty.apply(this, arguments);
  };

  return () => {
    win.CSSStyleDeclaration.prototype.setProperty = setProperty;
    win.CSSStyleDeclaration.prototype.removeProperty = removeProperty;
  };
}

function initMediaInteractionObserver({
  mediaInteractionCb,
  blockClass,
  mirror,
  sampling,
}: observerParam): listenerHandler {
  const handler = (type: MediaInteractions) =>
    throttle((event: Event) => {
      const target = getEventTarget(event);
      if (!target || isBlocked(target as Node, blockClass)) {
        return;
      }
      const { currentTime, volume, muted } = target as HTMLMediaElement;
      mediaInteractionCb({
        type,
        id: mirror.getId(target as INode),
        currentTime,
        volume,
        muted,
      });
    }, sampling.media || 500);
  const handlers = [
    on('play', handler(MediaInteractions.Play)),
    on('pause', handler(MediaInteractions.Pause)),
    on('seeked', handler(MediaInteractions.Seeked)),
    on('volumechange', handler(MediaInteractions.VolumeChange)),
  ];
  return () => {
    handlers.forEach((h) => h());
  };
}

function initFontObserver({ fontCb, doc }: observerParam): listenerHandler {
  const win = doc.defaultView as IWindow;
  if (!win) {
    return () => {};
  }

  const handlers: listenerHandler[] = [];

  const fontMap = new WeakMap<FontFace, fontParam>();

  const originalFontFace = win.FontFace;
  win.FontFace = (function FontFace(
    family: string,
    source: string | ArrayBufferView,
    descriptors?: FontFaceDescriptors,
  ) {
    const fontFace = new originalFontFace(family, source, descriptors);
    fontMap.set(fontFace, {
      family,
      buffer: typeof source !== 'string',
      descriptors,
      fontSource:
        typeof source === 'string'
          ? source
          : // tslint:disable-next-line: no-any
            JSON.stringify(Array.from(new Uint8Array(source as any))),
    });
    return fontFace;
  } as unknown) as typeof FontFace;

  const restoreHandler = patch(doc.fonts, 'add', function (original) {
    return function (this: FontFaceSet, fontFace: FontFace) {
      setTimeout(() => {
        const p = fontMap.get(fontFace);
        if (p) {
          fontCb(p);
          fontMap.delete(fontFace);
        }
      }, 0);
      return original.apply(this, [fontFace]);
    };
  });

  handlers.push(() => {
    win.FontFace = originalFontFace;
  });
  handlers.push(restoreHandler);

  return () => {
    handlers.forEach((h) => h());
  };
}

function mergeHooks(o: observerParam, hooks: hooksParam) {
  const {
    mutationCb,
    mousemoveCb,
    mouseInteractionCb,
    scrollCb,
    viewportResizeCb,
    inputCb,
    mediaInteractionCb,
    styleSheetRuleCb,
    styleDeclarationCb,
    canvasMutationCb,
    fontCb,
  } = o;
  o.mutationCb = (...p: Arguments<mutationCallBack>) => {
    if (hooks.mutation) {
      hooks.mutation(...p);
    }
    mutationCb(...p);
  };
  o.mousemoveCb = (...p: Arguments<mousemoveCallBack>) => {
    if (hooks.mousemove) {
      hooks.mousemove(...p);
    }
    mousemoveCb(...p);
  };
  o.mouseInteractionCb = (...p: Arguments<mouseInteractionCallBack>) => {
    if (hooks.mouseInteraction) {
      hooks.mouseInteraction(...p);
    }
    mouseInteractionCb(...p);
  };
  o.scrollCb = (...p: Arguments<scrollCallback>) => {
    if (hooks.scroll) {
      hooks.scroll(...p);
    }
    scrollCb(...p);
  };
  o.viewportResizeCb = (...p: Arguments<viewportResizeCallback>) => {
    if (hooks.viewportResize) {
      hooks.viewportResize(...p);
    }
    viewportResizeCb(...p);
  };
  o.inputCb = (...p: Arguments<inputCallback>) => {
    if (hooks.input) {
      hooks.input(...p);
    }
    inputCb(...p);
  };
  o.mediaInteractionCb = (...p: Arguments<mediaInteractionCallback>) => {
    if (hooks.mediaInteaction) {
      hooks.mediaInteaction(...p);
    }
    mediaInteractionCb(...p);
  };
  o.styleSheetRuleCb = (...p: Arguments<styleSheetRuleCallback>) => {
    if (hooks.styleSheetRule) {
      hooks.styleSheetRule(...p);
    }
    styleSheetRuleCb(...p);
  };
  o.styleDeclarationCb = (...p: Arguments<styleDeclarationCallback>) => {
    if (hooks.styleDeclaration) {
      hooks.styleDeclaration(...p);
    }
    styleDeclarationCb(...p);
  };
  o.canvasMutationCb = (...p: Arguments<canvasMutationCallback>) => {
    if (hooks.canvasMutation) {
      hooks.canvasMutation(...p);
    }
    canvasMutationCb(...p);
  };
  o.fontCb = (...p: Arguments<fontCallback>) => {
    if (hooks.font) {
      hooks.font(...p);
    }
    fontCb(...p);
  };
}

export function initObservers(
  o: observerParam,
  hooks: hooksParam = {},
): listenerHandler {
  const currentWindow = o.doc.defaultView; // basically document.window
  if (!currentWindow) {
    return () => {};
  }

  mergeHooks(o, hooks);
  const mutationObserver = initMutationObserver(o, o.doc);
  const mousemoveHandler = initMoveObserver(o);
  const mouseInteractionHandler = initMouseInteractionObserver(o);
  const scrollHandler = initScrollObserver(o);
  const viewportResizeHandler = initViewportResizeObserver(o);
  const inputHandler = initInputObserver(o);
  const mediaInteractionHandler = initMediaInteractionObserver(o);

  const styleSheetObserver = initStyleSheetObserver(o, { win: currentWindow });
  const styleDeclarationObserver = initStyleDeclarationObserver(o, {
    win: currentWindow,
  });
  const fontObserver = o.collectFonts ? initFontObserver(o) : () => {};
  // plugins
  const pluginHandlers: listenerHandler[] = [];
  for (const plugin of o.plugins) {
    pluginHandlers.push(
      plugin.observer(plugin.callback, currentWindow, plugin.options),
    );
  }

  return () => {
    mutationBuffers.forEach((b) => b.reset());
    mutationObserver.disconnect();
    mousemoveHandler();
    mouseInteractionHandler();
    scrollHandler();
    viewportResizeHandler();
    inputHandler();
    mediaInteractionHandler();
    styleSheetObserver();
    styleDeclarationObserver();
    fontObserver();
    pluginHandlers.forEach((h) => h());
  };
}<|MERGE_RESOLUTION|>--- conflicted
+++ resolved
@@ -66,16 +66,8 @@
       if (path.length) {
         return path[0];
       }
-<<<<<<< HEAD
-    } else if (
-      'path' in event &&
-      ((event as unknown) as { path: EventTarget[] }).path.length
-    ) {
-      return ((event as unknown) as { path: EventTarget[] }).path[0];
-=======
     } else if ('path' in event && event.path.length) {
       return event.path[0];
->>>>>>> 8afeed32
     }
     return event.target;
   } catch {
@@ -84,27 +76,7 @@
 }
 
 export function initMutationObserver(
-<<<<<<< HEAD
-  cb: mutationCallBack,
-  doc: Document,
-  blockClass: blockClass,
-  blockSelector: string | null,
-  maskTextClass: maskTextClass,
-  maskTextSelector: string | null,
-  inlineStylesheet: boolean,
-  maskInputOptions: MaskInputOptions,
-  maskTextFn: MaskTextFn | undefined,
-  maskInputFn: MaskInputFn | undefined,
-  recordCanvas: boolean | number,
-  inlineImages: boolean,
-  slimDOMOptions: SlimDOMOptions,
-  mirror: Mirror,
-  iframeManager: IframeManager,
-  shadowDomManager: ShadowDomManager,
-  canvasManager: CanvasManager,
-=======
   options: MutationBufferParam,
->>>>>>> 8afeed32
   rootEl: Node,
 ): MutationObserver {
   const mutationBuffer = new MutationBuffer();

<<<<<<< HEAD
import type { INode } from 'rrweb-snapshot';
=======
import { Mirror } from 'rrweb-snapshot';
>>>>>>> e4f680e8
import {
  blockClass,
  CanvasContext,
  canvasManagerMutationCallback,
  IWindow,
  listenerHandler,
} from '../../../types';
import { hookSetter, isBlocked, patch } from '../../../utils';

export default function initCanvas2DMutationObserver(
  cb: canvasManagerMutationCallback,
  win: IWindow,
  blockClass: blockClass,
  mirror: Mirror,
): listenerHandler {
  const handlers: listenerHandler[] = [];
  const props2D = Object.getOwnPropertyNames(
    win.CanvasRenderingContext2D.prototype,
  );
  for (const prop of props2D) {
    try {
      if (
        typeof win.CanvasRenderingContext2D.prototype[
          prop as keyof CanvasRenderingContext2D
        ] !== 'function'
      ) {
        continue;
      }
      const restoreHandler = patch(
        win.CanvasRenderingContext2D.prototype,
        prop,
        function (original) {
          return function (
            this: CanvasRenderingContext2D,
            ...args: Array<unknown>
          ) {
            if (!isBlocked(this.canvas, blockClass)) {
              // Using setTimeout as getImageData + JSON.stringify can be heavy
              // and we'd rather not block the main thread
              setTimeout(() => {
                const recordArgs = [...args];
                if (prop === 'drawImage') {
                  if (
                    recordArgs[0] &&
                    recordArgs[0] instanceof HTMLCanvasElement
                  ) {
                    const canvas = recordArgs[0];
                    const ctx = canvas.getContext('2d');
                    let imgd = ctx?.getImageData(
                      0,
                      0,
                      canvas.width,
                      canvas.height,
                    );
                    let pix = imgd?.data;
                    recordArgs[0] = JSON.stringify(pix);
                  }
                }
                cb(this.canvas, {
                  type: CanvasContext['2D'],
                  property: prop,
                  args: recordArgs,
                });
              }, 0);
            }
            return original.apply(this, args);
          };
        },
      );
      handlers.push(restoreHandler);
    } catch {
      const hookHandler = hookSetter<CanvasRenderingContext2D>(
        win.CanvasRenderingContext2D.prototype,
        prop,
        {
          set(v) {
            cb(this.canvas, {
              type: CanvasContext['2D'],
              property: prop,
              args: [v],
              setter: true,
            });
          },
        },
      );
      handlers.push(hookHandler);
    }
  }
  return () => {
    handlers.forEach((h) => h());
  };
}<|MERGE_RESOLUTION|>--- conflicted
+++ resolved
@@ -1,8 +1,4 @@
-<<<<<<< HEAD
-import type { INode } from 'rrweb-snapshot';
-=======
-import { Mirror } from 'rrweb-snapshot';
->>>>>>> e4f680e8
+import type { Mirror } from 'rrweb-snapshot';
 import {
   blockClass,
   CanvasContext,

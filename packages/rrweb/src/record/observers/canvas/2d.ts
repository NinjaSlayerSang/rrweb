--- conflicted
+++ resolved
@@ -36,13 +36,8 @@
             this: CanvasRenderingContext2D,
             ...args: Array<unknown>
           ) {
-<<<<<<< HEAD
-            if (!isBlocked((this.canvas as unknown) as INode, blockClass)) {
+            if (!isBlocked(this.canvas, blockClass)) {
               // Using setTimeout as toDataURL can be heavy
-=======
-            if (!isBlocked(this.canvas, blockClass)) {
-              // Using setTimeout as getImageData + JSON.stringify can be heavy
->>>>>>> e4f680e8
               // and we'd rather not block the main thread
               setTimeout(() => {
                 const recordArgs = serializeArgs([...args], win, this);

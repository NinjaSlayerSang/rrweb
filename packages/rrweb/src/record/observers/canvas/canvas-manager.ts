--- conflicted
+++ resolved
@@ -1,10 +1,5 @@
-<<<<<<< HEAD
-import type { INode } from 'rrweb-snapshot';
+import type { Mirror } from 'rrweb-snapshot';
 import type {
-=======
-import { Mirror } from 'rrweb-snapshot';
-import {
->>>>>>> e4f680e8
   blockClass,
   canvasManagerMutationCallback,
   canvasMutationCallback,

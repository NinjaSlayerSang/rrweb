--- conflicted
+++ resolved
@@ -1,8 +1,4 @@
-<<<<<<< HEAD
-import { ICanvas, INode } from 'rrweb-snapshot';
-=======
-import { Mirror } from 'rrweb-snapshot';
->>>>>>> e4f680e8
+import { ICanvas, Mirror } from 'rrweb-snapshot';
 import {
   blockClass,
   CanvasContext,
@@ -12,11 +8,7 @@
   canvasMutationWithType,
   IWindow,
   listenerHandler,
-<<<<<<< HEAD
-  Mirror,
   CanvasArg,
-=======
->>>>>>> e4f680e8
 } from '../../../types';
 import initCanvas2DMutationObserver from './2d';
 import initCanvasContextObserver from './canvas';

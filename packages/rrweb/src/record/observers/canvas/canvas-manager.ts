--- conflicted
+++ resolved
@@ -1,12 +1,6 @@
-<<<<<<< HEAD
-import type { Mirror } from 'rrweb-snapshot';
+import type { ICanvas, Mirror } from 'rrweb-snapshot';
 import type {
-=======
-import { ICanvas, Mirror } from 'rrweb-snapshot';
-import {
->>>>>>> e238462f
   blockClass,
-  CanvasContext,
   canvasManagerMutationCallback,
   canvasMutationCallback,
   canvasMutationCommand,
@@ -15,11 +9,12 @@
   listenerHandler,
   CanvasArg,
 } from '../../../types';
+import { CanvasContext } from '../../../types';
 import initCanvas2DMutationObserver from './2d';
 import initCanvasContextObserver from './canvas';
 import initCanvasWebGLMutationObserver from './webgl';
 import ImageBitmapDataURLWorker from 'web-worker:../../workers/image-bitmap-data-url-worker.ts';
-import { ImageBitmapDataURLRequestWorker } from '../../workers/image-bitmap-data-url-worker';
+import type { ImageBitmapDataURLRequestWorker } from '../../workers/image-bitmap-data-url-worker';
 
 export type RafStamps = { latestId: number; invokeId: number | null };
 

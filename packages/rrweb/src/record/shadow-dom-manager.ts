import {
  mutationCallBack,
  Mirror,
  scrollCallback,
  MutationBufferParam,
  SamplingStrategy,
} from '../types';
import { initMutationObserver, initScrollObserver } from './observer';

<<<<<<< HEAD
type BypassOptions = {
  blockClass: blockClass;
  blockSelector: string | null;
  maskTextClass: maskTextClass;
  maskTextSelector: string | null;
  inlineStylesheet: boolean;
  maskInputOptions: MaskInputOptions;
  maskTextFn: MaskTextFn | undefined;
  maskInputFn: MaskInputFn | undefined;
  recordCanvas: boolean | number;
  inlineImages: boolean;
=======
type BypassOptions = Omit<
  MutationBufferParam,
  'doc' | 'mutationCb' | 'mirror' | 'shadowDomManager'
> & {
>>>>>>> 8afeed32
  sampling: SamplingStrategy;
};

export class ShadowDomManager {
  private mutationCb: mutationCallBack;
  private scrollCb: scrollCallback;
  private bypassOptions: BypassOptions;
  private mirror: Mirror;

  constructor(options: {
    mutationCb: mutationCallBack;
    scrollCb: scrollCallback;
    bypassOptions: BypassOptions;
    mirror: Mirror;
  }) {
    this.mutationCb = options.mutationCb;
    this.scrollCb = options.scrollCb;
    this.bypassOptions = options.bypassOptions;
    this.mirror = options.mirror;
  }

  public addShadowRoot(shadowRoot: ShadowRoot, doc: Document) {
    initMutationObserver(
      {
        ...this.bypassOptions,
        doc,
        mutationCb: this.mutationCb,
        mirror: this.mirror,
        shadowDomManager: this,
      },
      shadowRoot,
    );
    initScrollObserver({
      ...this.bypassOptions,
      scrollCb: this.scrollCb,
      // https://gist.github.com/praveenpuglia/0832da687ed5a5d7a0907046c9ef1813
      // scroll is not allowed to pass the boundary, so we need to listen the shadow document
      doc: (shadowRoot as unknown) as Document,
      mirror: this.mirror,
    });
  }
}<|MERGE_RESOLUTION|>--- conflicted
+++ resolved
@@ -7,24 +7,10 @@
 } from '../types';
 import { initMutationObserver, initScrollObserver } from './observer';
 
-<<<<<<< HEAD
-type BypassOptions = {
-  blockClass: blockClass;
-  blockSelector: string | null;
-  maskTextClass: maskTextClass;
-  maskTextSelector: string | null;
-  inlineStylesheet: boolean;
-  maskInputOptions: MaskInputOptions;
-  maskTextFn: MaskTextFn | undefined;
-  maskInputFn: MaskInputFn | undefined;
-  recordCanvas: boolean | number;
-  inlineImages: boolean;
-=======
 type BypassOptions = Omit<
   MutationBufferParam,
   'doc' | 'mutationCb' | 'mirror' | 'shadowDomManager'
 > & {
->>>>>>> 8afeed32
   sampling: SamplingStrategy;
 };
 

--- conflicted
+++ resolved
@@ -4,12 +4,8 @@
   NodeType,
   BuildCache,
   createCache,
-<<<<<<< HEAD
-  idNodeMap,
-=======
   Mirror,
   createMirror,
->>>>>>> e4f680e8
 } from 'rrweb-snapshot';
 import {
   RRNode,
@@ -26,6 +22,7 @@
   buildFromDom,
   diff,
 } from 'rrdom/es/virtual-dom';
+import type { Mirror as RRDOMMirror } from 'rrdom/es/document';
 import * as mittProxy from 'mitt';
 import { polyfill as smoothscrollPolyfill } from './smoothscroll';
 import { Timer } from './timer';
@@ -53,11 +50,6 @@
   scrollData,
   inputData,
   canvasMutationData,
-<<<<<<< HEAD
-  Mirror,
-=======
-  ElementState,
->>>>>>> e4f680e8
   styleAttributeValue,
   styleValueWithPriority,
   mouseMovePos,
@@ -69,18 +61,11 @@
   queueToResolveTrees,
   iterateResolveTree,
   AppendedIframe,
-<<<<<<< HEAD
-  isIframeINode,
-  isRRIFrameElement,
-  getBaseDimension,
-  hasShadowRoot,
-  getNestedRule,
-  getPositionsAndIndex,
-=======
   getBaseDimension,
   hasShadowRoot,
   isSerializedIframe,
->>>>>>> e4f680e8
+  getNestedRule,
+  getPositionsAndIndex,
 } from '../utils';
 import getInjectStyleRules from './styles/inject-style';
 import './styles/style.css';
@@ -138,15 +123,6 @@
   // tslint:disable-next-line: variable-name
   private legacy_missingNodeRetryMap: missingNodeMap = {};
 
-<<<<<<< HEAD
-=======
-  private treeIndex!: TreeIndex;
-  private fragmentParentMap!: Map<Node, Node>;
-  private elementStateMap!: Map<Node, ElementState>;
-  // Hold the list of CSSRules for in-memory state restoration
-  private virtualStyleRulesMap!: VirtualStyleRulesMap;
-
->>>>>>> e4f680e8
   // The replayer uses the cache to speed up replay and scrubbing.
   private cache: BuildCache = createCache();
 
@@ -194,14 +170,6 @@
 
     this.setupDom();
 
-<<<<<<< HEAD
-=======
-    this.treeIndex = new TreeIndex();
-    this.fragmentParentMap = new Map<Node, Node>();
-    this.elementStateMap = new Map<Node, ElementState>();
-    this.virtualStyleRulesMap = new Map();
-
->>>>>>> e4f680e8
     this.emitter.on(ReplayerEvents.Flush, () => {
       if (this.usingVirtualDom) {
         const replayerHandler = {
@@ -226,9 +194,10 @@
           applyScroll: this.applyScroll.bind(this),
         };
         diff(
-          (this.iframe.contentDocument! as unknown) as INode,
+          this.iframe.contentDocument!,
           this.virtualDom,
           replayerHandler,
+          this.virtualDom.mirror,
         );
         this.virtualDom.destroyTree();
         this.usingVirtualDom = false;
@@ -241,8 +210,14 @@
               const realNode = createOrGetNode(
                 value.node as RRNode,
                 this.mirror,
+                this.virtualDom.mirror,
               );
-              diff(realNode, value.node as RRNode, replayerHandler);
+              diff(
+                realNode,
+                value.node as RRNode,
+                replayerHandler,
+                this.virtualDom.mirror,
+              );
               value.node = realNode;
             } catch (error) {
               if (this.config.showWarning) {
@@ -433,7 +408,7 @@
     }
     this.iframe.contentDocument
       ?.getElementsByTagName('html')[0]
-      .classList.remove('rrweb-paused');
+      ?.classList.remove('rrweb-paused');
     this.emitter.emit(ReplayerEvents.Start);
   }
 
@@ -447,7 +422,7 @@
     }
     this.iframe.contentDocument
       ?.getElementsByTagName('html')[0]
-      .classList.add('rrweb-paused');
+      ?.classList.add('rrweb-paused');
     this.emitter.emit(ReplayerEvents.Pause);
   }
 
@@ -779,37 +754,21 @@
     mutation: addedNodeMutation,
     iframeEl: HTMLIFrameElement | RRIFrameElement,
   ) {
+    const mirror: RRDOMMirror | Mirror = this.usingVirtualDom
+      ? this.virtualDom.mirror
+      : this.mirror;
+    type TNode = typeof mirror extends Mirror ? Node : RRNode;
+    type TMirror = typeof mirror extends Mirror ? Mirror : RRDOMMirror;
+
     const collected: AppendedIframe[] = [];
-<<<<<<< HEAD
     buildNodeWithSN(mutation.node, {
-      doc: (iframeEl.contentDocument! as unknown) as Document,
-      map: this.usingVirtualDom
-        ? ((this.virtualDom.mirror.map as unknown) as idNodeMap)
-        : this.mirror.map,
-=======
-    // If iframeEl is detached from dom, iframeEl.contentDocument is null.
-    if (!iframeEl.contentDocument) {
-      let parent = iframeEl.parentNode;
-      while (parent) {
-        // The parent of iframeEl is virtual parent and we need to mount it on the dom.
-        if (this.fragmentParentMap.has(parent)) {
-          const frag = parent;
-          const realParent = this.fragmentParentMap.get(frag)!;
-          this.restoreRealParent(frag, realParent);
-          break;
-        }
-        parent = parent.parentNode;
-      }
-    }
-    buildNodeWithSN(mutation.node, {
-      doc: iframeEl.contentDocument!,
-      mirror: this.mirror,
->>>>>>> e4f680e8
+      doc: iframeEl.contentDocument! as Document,
+      mirror: mirror as Mirror,
       hackCss: true,
       skipChild: false,
       afterAppend: (builtNode) => {
         this.collectIframeAndAttachDocument(collected, builtNode);
-        const sn = this.mirror.getMeta(builtNode);
+        const sn = (mirror as TMirror).getMeta((builtNode as unknown) as TNode);
         if (
           sn?.type === NodeType.Element &&
           sn?.tagName.toUpperCase() === 'HTML'
@@ -835,16 +794,15 @@
     collected: AppendedIframe[],
     builtNode: Node,
   ) {
-<<<<<<< HEAD
-    if (isIframeINode(builtNode) || isRRIFrameElement(builtNode)) {
-=======
     if (isSerializedIframe(builtNode, this.mirror)) {
->>>>>>> e4f680e8
       const mutationInQueue = this.newDocumentQueue.find(
         (m) => m.parentId === this.mirror.getId(builtNode),
       );
       if (mutationInQueue) {
-        collected.push({ mutationInQueue, builtNode });
+        collected.push({
+          mutationInQueue,
+          builtNode: builtNode as HTMLIFrameElement,
+        });
       }
     }
   }
@@ -987,24 +945,6 @@
     const { data: d } = e;
     switch (d.source) {
       case IncrementalSource.Mutation: {
-<<<<<<< HEAD
-=======
-        if (isSync) {
-          d.adds.forEach((m) => this.treeIndex.add(m));
-          d.texts.forEach((m) => {
-            const target = this.mirror.getNode(m.id);
-            const parent = target?.parentNode;
-            // remove any style rules that pending
-            // for stylesheets where the contents get replaced
-            if (parent && this.virtualStyleRulesMap.has(parent))
-              this.virtualStyleRulesMap.delete(parent);
-
-            this.treeIndex.text(m);
-          });
-          d.attributes.forEach((m) => this.treeIndex.attribute(m));
-          d.removes.forEach((m) => this.treeIndex.remove(m, this.mirror));
-        }
->>>>>>> e4f680e8
         try {
           this.applyMutation(d, isSync);
         } catch (error) {
@@ -1180,11 +1120,7 @@
         if (!target) {
           return this.debugNodeNotFound(d, d.id);
         }
-<<<<<<< HEAD
         const mediaEl = target as HTMLMediaElement | RRMediaElement;
-=======
-        const mediaEl = target as HTMLMediaElement;
->>>>>>> e4f680e8
         try {
           if (d.currentTime) {
             mediaEl.currentTime = d.currentTime;
@@ -1215,42 +1151,10 @@
         break;
       }
       case IncrementalSource.StyleSheetRule: {
-<<<<<<< HEAD
         if (this.usingVirtualDom) {
           const target = this.virtualDom.mirror.getNode(d.id) as RRStyleElement;
           if (!target) {
             return this.debugNodeNotFound(d, d.id);
-=======
-        const target = this.mirror.getNode(d.id);
-        if (!target) {
-          return this.debugNodeNotFound(d, d.id);
-        }
-
-        const styleEl = target as HTMLStyleElement;
-        const parent = target.parentNode!;
-        const usingVirtualParent = this.fragmentParentMap.has(parent);
-
-        /**
-         * Always use existing DOM node, when it's there.
-         * In in-memory replay, there is virtual node, but it's `sheet` is inaccessible.
-         * Hence, we buffer all style changes in virtualStyleRulesMap.
-         */
-        const styleSheet = usingVirtualParent ? null : styleEl.sheet;
-        let rules: VirtualStyleRules;
-
-        if (!styleSheet) {
-          /**
-           * styleEl.sheet is only accessible if the styleEl is part of the
-           * dom. This doesn't work on DocumentFragments so we have to add the
-           * style mutations to the virtualStyleRulesMap.
-           */
-
-          if (this.virtualStyleRulesMap.has(target)) {
-            rules = this.virtualStyleRulesMap.get(target) as VirtualStyleRules;
-          } else {
-            rules = [];
-            this.virtualStyleRulesMap.set(target, rules);
->>>>>>> e4f680e8
           }
           const rules: VirtualStyleRules = target.rules;
           d.adds?.forEach(({ rule, index: nestedIndex }) =>
@@ -1319,32 +1223,10 @@
         break;
       }
       case IncrementalSource.StyleDeclaration: {
-<<<<<<< HEAD
         if (this.usingVirtualDom) {
           const target = this.virtualDom.mirror.getNode(d.id) as RRStyleElement;
           if (!target) {
             return this.debugNodeNotFound(d, d.id);
-=======
-        // same with StyleSheetRule
-        const target = this.mirror.getNode(d.id);
-        if (!target) {
-          return this.debugNodeNotFound(d, d.id);
-        }
-
-        const styleEl = target as HTMLStyleElement;
-        const parent = target.parentNode!;
-        const usingVirtualParent = this.fragmentParentMap.has(parent);
-
-        const styleSheet = usingVirtualParent ? null : styleEl.sheet;
-        let rules: VirtualStyleRules = [];
-
-        if (!styleSheet) {
-          if (this.virtualStyleRulesMap.has(target)) {
-            rules = this.virtualStyleRulesMap.get(target) as VirtualStyleRules;
-          } else {
-            rules = [];
-            this.virtualStyleRulesMap.set(target, rules);
->>>>>>> e4f680e8
           }
           const rules: VirtualStyleRules = target.rules;
           d.set &&
@@ -1410,18 +1292,6 @@
             errorHandler: this.warnCanvasMutationFailed.bind(this),
           });
         }
-<<<<<<< HEAD
-=======
-
-        canvasMutation({
-          event: e,
-          mutation: d,
-          target: target as HTMLCanvasElement,
-          imageMap: this.imageMap,
-          errorHandler: this.warnCanvasMutationFailed.bind(this),
-        });
-
->>>>>>> e4f680e8
         break;
       }
       case IncrementalSource.Font: {
@@ -1444,22 +1314,19 @@
   }
 
   private applyMutation(d: mutationData, isSync: boolean) {
-    // Only apply virtual dom optimization if the fast-forward process has node mutation. Because the cost of creating a virtual dom tree and executing the diff algorithm is usually higher than directly applying other kind of events.
+    // Only apply virtual dom optimization if the fast-forward process has node mutation. Because the cost of cr  eating a virtual dom tree and executing the diff algorithm is usually higher than directly applying other kind of events.
     if (this.config.useVirtualDom && !this.usingVirtualDom && isSync) {
       this.usingVirtualDom = true;
-      buildFromDom(
-        this.iframe.contentDocument!,
-        this.virtualDom,
-        this.virtualDom.mirror,
-      );
+      buildFromDom(this.iframe.contentDocument!, this.mirror, this.virtualDom);
       // If these legacy missing nodes haven't been resolved, they should be converted to virtual nodes.
       if (Object.keys(this.legacy_missingNodeRetryMap).length) {
         for (const key in this.legacy_missingNodeRetryMap) {
           try {
             const value = this.legacy_missingNodeRetryMap[key];
             const virtualNode = buildFromNode(
-              value.node as INode,
+              value.node as Node,
               this.virtualDom,
+              this.mirror,
             );
             if (virtualNode) value.node = virtualNode;
           } catch (error) {
@@ -1471,6 +1338,8 @@
       }
     }
     const mirror = this.usingVirtualDom ? this.virtualDom.mirror : this.mirror;
+    type TNode = typeof mirror extends Mirror ? Node : RRNode;
+
     d.removes.forEach((mutation) => {
       let target = mirror.getNode(mutation.id);
       if (!target) {
@@ -1480,14 +1349,7 @@
         }
         return this.warnNodeNotFound(d, mutation.id);
       }
-<<<<<<< HEAD
-      let parent: INode | null | ShadowRoot | RRNode = mirror.getNode(
-=======
-      if (this.virtualStyleRulesMap.has(target)) {
-        this.virtualStyleRulesMap.delete(target);
-      }
-      let parent: Node | null | ShadowRoot = this.mirror.getNode(
->>>>>>> e4f680e8
+      let parent: Node | null | ShadowRoot | RRNode = mirror.getNode(
         mutation.parentId,
       );
       if (!parent) {
@@ -1497,30 +1359,10 @@
         parent = (parent as Element | RRElement).shadowRoot;
       }
       // target may be removed with its parents before
-<<<<<<< HEAD
-      mirror.removeNodeFromMap(target as INode & RRNode);
+      mirror.removeNodeFromMap(target as Node & RRNode);
       if (parent)
-=======
-      this.mirror.removeNodeFromMap(target);
-      if (parent) {
-        let realTarget = null;
-        const realParent = this.mirror.getMeta(parent)
-          ? this.fragmentParentMap.get(parent)
-          : undefined;
-        if (realParent && realParent.contains(target)) {
-          parent = realParent;
-        } else if (this.fragmentParentMap.has(target)) {
-          /**
-           * the target itself is a fragment document and it's not in the dom
-           * so we should remove the real target from its parent
-           */
-          realTarget = this.fragmentParentMap.get(target)!;
-          this.fragmentParentMap.delete(target);
-          target = realTarget;
-        }
->>>>>>> e4f680e8
         try {
-          parent.removeChild(target as INode & RRNode);
+          parent.removeChild(target as Node & RRNode);
         } catch (error) {
           if (error instanceof DOMException) {
             this.warn(
@@ -1543,13 +1385,9 @@
 
     // next not present at this moment
     const nextNotInDOM = (mutation: addedNodeMutation) => {
-      let next: Node | null = null;
+      let next: TNode | null = null;
       if (mutation.nextId) {
-<<<<<<< HEAD
-        next = mirror.getNode(mutation.nextId) as Node;
-=======
-        next = this.mirror.getNode(mutation.nextId);
->>>>>>> e4f680e8
+        next = mirror.getNode(mutation.nextId) as TNode | null;
       }
       // next not present at this moment
       if (
@@ -1567,11 +1405,7 @@
       if (!this.iframe.contentDocument) {
         return console.warn('Looks like your replayer has been destroyed.');
       }
-<<<<<<< HEAD
-      let parent: INode | null | ShadowRoot | RRNode = mirror.getNode(
-=======
-      let parent: Node | null | ShadowRoot = this.mirror.getNode(
->>>>>>> e4f680e8
+      let parent: Node | null | ShadowRoot | RRNode = mirror.getNode(
         mutation.parentId,
       );
       if (!parent) {
@@ -1582,70 +1416,21 @@
         return queue.push(mutation);
       }
 
-<<<<<<< HEAD
       if (mutation.node.isShadow) {
         // If the parent is attached a shadow dom after it's created, it won't have a shadow root.
         if (!hasShadowRoot(parent)) {
           (parent as Element | RRElement).attachShadow({ mode: 'open' });
-          parent = (parent as Element | RRElement).shadowRoot!;
-=======
-      let parentInDocument = null;
-      if (this.iframe.contentDocument.contains) {
-        parentInDocument = this.iframe.contentDocument.contains(parent);
-      } else if (this.iframe.contentDocument.body.contains) {
-        // fix for IE
-        // refer 'Internet Explorer notes' at https://developer.mozilla.org/zh-CN/docs/Web/API/Document
-        parentInDocument = this.iframe.contentDocument.body.contains(parent);
-      }
-
-      const hasIframeChild =
-        (parent as HTMLElement).getElementsByTagName?.('iframe').length > 0;
-      /**
-       * Why !isSerializedIframe(parent)? If parent element is an iframe, iframe document can't be appended to virtual parent.
-       * Why !hasIframeChild? If we move iframe elements from dom to fragment document, we will lose the contentDocument of iframe. So we need to disable the virtual dom optimization if a parent node contains iframe elements.
-       */
-      if (
-        useVirtualParent &&
-        parentInDocument &&
-        !isSerializedIframe(parent, this.mirror) &&
-        !hasIframeChild
-      ) {
-        const virtualParent = document.createDocumentFragment();
-        this.mirror.replace(mutation.parentId, virtualParent);
-        this.fragmentParentMap.set(virtualParent, parent);
-
-        // store the state, like scroll position, of child nodes before they are unmounted from dom
-        this.storeState(parent);
-
-        while (parent.firstChild) {
-          virtualParent.appendChild(parent.firstChild);
-        }
-        parent = virtualParent;
-      }
-
-      if (mutation.node.isShadow) {
-        // If the parent is attached a shadow dom after it's created, it won't have a shadow root.
-        if (!hasShadowRoot(parent)) {
-          (parent as HTMLElement).attachShadow({ mode: 'open' });
-          parent = (parent as HTMLElement).shadowRoot!;
->>>>>>> e4f680e8
-        } else parent = parent.shadowRoot;
+          parent = (parent as Element | RRElement).shadowRoot! as Node | RRNode;
+        } else parent = parent.shadowRoot as Node | RRNode;
       }
 
       let previous: Node | RRNode | null = null;
       let next: Node | RRNode | null = null;
       if (mutation.previousId) {
-<<<<<<< HEAD
-        previous = mirror.getNode(mutation.previousId) as Node | RRNode;
+        previous = mirror.getNode(mutation.previousId);
       }
       if (mutation.nextId) {
-        next = mirror.getNode(mutation.nextId) as Node | RRNode;
-=======
-        previous = this.mirror.getNode(mutation.previousId);
-      }
-      if (mutation.nextId) {
-        next = this.mirror.getNode(mutation.nextId);
->>>>>>> e4f680e8
+        next = mirror.getNode(mutation.nextId);
       }
       if (nextNotInDOM(mutation)) {
         return queue.push(mutation);
@@ -1660,29 +1445,20 @@
         : this.usingVirtualDom
         ? this.virtualDom
         : this.iframe.contentDocument;
-<<<<<<< HEAD
-      if (isIframeINode(parent) || isRRIFrameElement(parent)) {
-=======
-      if (isSerializedIframe(parent, this.mirror)) {
->>>>>>> e4f680e8
-        this.attachDocumentToIframe(mutation, parent);
+      if (isSerializedIframe<typeof parent>(parent, mirror)) {
+        this.attachDocumentToIframe(
+          mutation,
+          parent as HTMLIFrameElement | RRIFrameElement,
+        );
         return;
       }
       const target = buildNodeWithSN(mutation.node, {
-        doc: targetDoc as Document,
-<<<<<<< HEAD
-        map: mirror.map as idNodeMap,
+        doc: targetDoc as Document, // can be Document or RRDocument
+        mirror: mirror as Mirror, // can be this.mirror or virtualDom.mirror
         skipChild: true,
         hackCss: true,
         cache: this.cache,
-      }) as INode | RRNode;
-=======
-        mirror: this.mirror,
-        skipChild: true,
-        hackCss: true,
-        cache: this.cache,
-      })!;
->>>>>>> e4f680e8
+      }) as Node | RRNode;
 
       // legacy data, we should not have -1 siblings any more
       if (mutation.previousId === -1 || mutation.nextId === -1) {
@@ -1693,65 +1469,64 @@
         return;
       }
 
-      const parentSn = this.mirror.getMeta(parent);
+      // Typescripts type system is not smart enough
+      // to understand what is going on with the types below
+      type TNode = typeof mirror extends Mirror ? Node : RRNode;
+      type TMirror = typeof mirror extends Mirror ? Mirror : RRDOMMirror;
+
+      const parentSn = (mirror as TMirror).getMeta(parent as TNode);
       if (
         parentSn &&
         parentSn.type === NodeType.Element &&
         parentSn.tagName === 'textarea' &&
         mutation.node.type === NodeType.Text
       ) {
+        // ES6-TODO: rename this to Array.from(parent.childNodes)
+        const childNodeArray = Array.prototype.slice.call(parent.childNodes);
+
         // https://github.com/rrweb-io/rrweb/issues/745
         // parent is textarea, will only keep one child node as the value
-        for (const c of Array.from(
-          parent.childNodes as Iterable<INode | RRNode>,
-        )) {
+        for (const c of childNodeArray) {
           if (c.nodeType === parent.TEXT_NODE) {
-            parent.removeChild(c as INode & RRNode);
+            parent.removeChild(c);
           }
         }
       }
 
       if (previous && previous.nextSibling && previous.nextSibling.parentNode) {
-        parent.insertBefore(
-          target as INode & RRNode,
-          previous.nextSibling as INode & RRNode,
+        (parent as TNode).insertBefore(
+          target as TNode,
+          previous.nextSibling as TNode,
         );
       } else if (next && next.parentNode) {
         // making sure the parent contains the reference nodes
         // before we insert target before next.
-        parent.contains(next as Node & RRNode)
-          ? parent.insertBefore(
-              target as INode & RRNode,
-              next as INode & RRNode,
-            )
-          : parent.insertBefore(target as INode & RRNode, null);
+        (parent as TNode).contains(next as TNode)
+          ? (parent as TNode).insertBefore(target as TNode, next as TNode)
+          : (parent as TNode).insertBefore(target as TNode, null);
       } else {
         /**
          * Sometimes the document changes and the MutationObserver is disconnected, so the removal of child elements can't be detected and recorded. After the change of document, we may get another mutation which adds a new html element, while the old html element still exists in the dom, and we need to remove the old html element first to avoid collision.
          */
         if (parent === targetDoc) {
           while (targetDoc.firstChild) {
-            targetDoc.removeChild(targetDoc.firstChild as Node & RRNode);
-          }
-        }
-
-        parent.appendChild(target as Node & RRNode);
-      }
-
-<<<<<<< HEAD
-      /**
-       * isRRIFrameElement won't actually be executed but it's used to make type inference of variable 'target' right.
-       */
-      if (isIframeINode(target) || isRRIFrameElement(target)) {
-=======
+            (targetDoc as TNode).removeChild(targetDoc.firstChild as TNode);
+          }
+        }
+
+        (parent as TNode).appendChild(target as TNode);
+      }
+
       if (isSerializedIframe(target, this.mirror)) {
-        const targetId = this.mirror.getId(target);
->>>>>>> e4f680e8
+        const targetId = this.mirror.getId(target as HTMLIFrameElement);
         const mutationInQueue = this.newDocumentQueue.find(
           (m) => m.parentId === targetId,
         );
         if (mutationInQueue) {
-          this.attachDocumentToIframe(mutationInQueue, target);
+          this.attachDocumentToIframe(
+            mutationInQueue,
+            target as HTMLIFrameElement,
+          );
           this.newDocumentQueue = this.newDocumentQueue.filter(
             (m) => m !== mutationInQueue,
           );
@@ -1836,7 +1611,6 @@
         if (typeof attributeName === 'string') {
           const value = mutation.attributes[attributeName];
           if (value === null) {
-<<<<<<< HEAD
             (target as Element | RRElement).removeAttribute(attributeName);
           } else if (typeof value === 'string') {
             try {
@@ -1844,12 +1618,6 @@
                 attributeName,
                 value,
               );
-=======
-            (target as Element).removeAttribute(attributeName);
-          } else if (typeof value === 'string') {
-            try {
-              (target as Element).setAttribute(attributeName, value);
->>>>>>> e4f680e8
             } catch (error) {
               if (this.config.showWarning) {
                 console.warn(
@@ -1860,11 +1628,7 @@
             }
           } else if (attributeName === 'style') {
             let styleValues = value as styleAttributeValue;
-<<<<<<< HEAD
             const targetEl = target as HTMLElement | RRElement;
-=======
-            const targetEl = target as HTMLElement;
->>>>>>> e4f680e8
             for (var s in styleValues) {
               if (styleValues[s] === false) {
                 targetEl.style.removeProperty(s);
@@ -1933,21 +1697,6 @@
     }
   }
 
-<<<<<<< HEAD
-=======
-  private applyText(d: textMutation, mutation: mutationData) {
-    const target = this.mirror.getNode(d.id);
-    if (!target) {
-      return this.debugNodeNotFound(mutation, d.id);
-    }
-    try {
-      (target as HTMLElement).textContent = d.value;
-    } catch (error) {
-      // for safe
-    }
-  }
-
->>>>>>> e4f680e8
   private legacy_resolveMissingNode(
     map: missingNodeMap,
     parent: Node | RRNode,
@@ -2076,101 +1825,6 @@
     });
   }
 
-<<<<<<< HEAD
-=======
-  /**
-   * Replace the virtual parent with the real parent.
-   * @param frag fragment document, the virtual parent
-   * @param parent real parent element
-   */
-  private restoreRealParent(frag: Node, parent: Node) {
-    const id = this.mirror.getId(frag);
-    const parentSn = this.mirror.getMeta(parent);
-    this.mirror.replace(id, parent);
-
-    /**
-     * If we have already set value attribute on textarea,
-     * then we could not apply text content as default value any more.
-     */
-    if (
-      parentSn?.type === NodeType.Element &&
-      parentSn?.tagName === 'textarea' &&
-      frag.textContent
-    ) {
-      (parent as HTMLTextAreaElement).value = frag.textContent;
-    }
-    parent.appendChild(frag);
-    // restore state of elements after they are mounted
-    this.restoreState(parent);
-  }
-
-  /**
-   * store state of elements before unmounted from dom recursively
-   * the state should be restored in the handler of event ReplayerEvents.Flush
-   * e.g. browser would lose scroll position after the process that we add children of parent node to Fragment Document as virtual dom
-   */
-  private storeState(parent: Node) {
-    if (parent) {
-      if (parent.nodeType === parent.ELEMENT_NODE) {
-        const parentElement = parent as HTMLElement;
-        if (parentElement.scrollLeft || parentElement.scrollTop) {
-          // store scroll position state
-          this.elementStateMap.set(parent, {
-            scroll: [parentElement.scrollLeft, parentElement.scrollTop],
-          });
-        }
-        if (parentElement.tagName === 'STYLE')
-          storeCSSRules(
-            parentElement as HTMLStyleElement,
-            this.virtualStyleRulesMap,
-          );
-        const children = parentElement.children;
-        for (const child of Array.from(children)) {
-          this.storeState(child);
-        }
-      }
-    }
-  }
-
-  /**
-   * restore the state of elements recursively, which was stored before elements were unmounted from dom in virtual parent mode
-   * this function corresponds to function storeState
-   */
-  private restoreState(parent: Node) {
-    if (parent.nodeType === parent.ELEMENT_NODE) {
-      const parentElement = parent as HTMLElement;
-      if (this.elementStateMap.has(parent)) {
-        const storedState = this.elementStateMap.get(parent)!;
-        // restore scroll position
-        if (storedState.scroll) {
-          parentElement.scrollLeft = storedState.scroll[0];
-          parentElement.scrollTop = storedState.scroll[1];
-        }
-        this.elementStateMap.delete(parent);
-      }
-      const children = parentElement.children;
-      for (const child of Array.from(children)) {
-        this.restoreState(child);
-      }
-    }
-  }
-
-  private restoreNodeSheet(node: Node) {
-    const storedRules = this.virtualStyleRulesMap.get(node);
-    if (node.nodeName !== 'STYLE') {
-      return;
-    }
-
-    if (!storedRules) {
-      return;
-    }
-
-    const styleNode = node as HTMLStyleElement;
-
-    applyVirtualStyleRulesToNode(storedRules, styleNode);
-  }
-
->>>>>>> e4f680e8
   private warnNodeNotFound(d: incrementalData, id: number) {
     this.warn(`Node with id '${id}' not found. `, d);
   }

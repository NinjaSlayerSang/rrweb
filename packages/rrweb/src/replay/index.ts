import {
  rebuild,
  buildNodeWithSN,
  INode,
  NodeType,
  BuildCache,
  createCache,
} from 'rrweb-snapshot';
import * as mittProxy from 'mitt';
import { polyfill as smoothscrollPolyfill } from './smoothscroll';
import { Timer } from './timer';
import { createPlayerService, createSpeedService } from './machine';
import {
  EventType,
  IncrementalSource,
  fullSnapshotEvent,
  eventWithTime,
  MouseInteractions,
  playerConfig,
  playerMetaData,
  viewportResizeDimension,
  missingNodeMap,
  addedNodeMutation,
  missingNode,
  incrementalSnapshotEvent,
  incrementalData,
  ReplayerEvents,
  Handler,
  Emitter,
  MediaInteractions,
  metaEvent,
  mutationData,
  scrollData,
  inputData,
  canvasMutationData,
  Mirror,
  ElementState,
  styleAttributeValue,
  styleValueWithPriority,
  mouseMovePos,
  IWindow,
  canvasMutationCommand,
<<<<<<< HEAD
  canvasMutationParam,
=======
  textMutation,
>>>>>>> 9ed6767a
} from '../types';
import {
  createMirror,
  polyfill,
  TreeIndex,
  queueToResolveTrees,
  iterateResolveTree,
  AppendedIframe,
  isIframeINode,
  getBaseDimension,
  hasShadowRoot,
} from '../utils';
import getInjectStyleRules from './styles/inject-style';
import './styles/style.css';
import {
  applyVirtualStyleRulesToNode,
  storeCSSRules,
  StyleRuleType,
  VirtualStyleRules,
  VirtualStyleRulesMap,
  getNestedRule,
  getPositionsAndIndex,
} from './virtual-styles';
import canvasMutation from './canvas';
import { deserializeArg } from './canvas/deserialize-args';

const SKIP_TIME_THRESHOLD = 10 * 1000;
const SKIP_TIME_INTERVAL = 5 * 1000;

// https://github.com/rollup/rollup/issues/1267#issuecomment-296395734
// tslint:disable-next-line
const mitt = (mittProxy as any).default || mittProxy;

const REPLAY_CONSOLE_PREFIX = '[replayer]';

const defaultMouseTailConfig = {
  duration: 500,
  lineCap: 'round',
  lineWidth: 3,
  strokeStyle: 'red',
} as const;

function indicatesTouchDevice(e: eventWithTime) {
  return (
    e.type == EventType.IncrementalSnapshot &&
    (e.data.source == IncrementalSource.TouchMove ||
      (e.data.source == IncrementalSource.MouseInteraction &&
        e.data.type == MouseInteractions.TouchStart))
  );
}

export class Replayer {
  public wrapper: HTMLDivElement;
  public iframe: HTMLIFrameElement;

  public service: ReturnType<typeof createPlayerService>;
  public speedService: ReturnType<typeof createSpeedService>;
  public get timer() {
    return this.service.state.context.timer;
  }

  public config: playerConfig;

  private mouse: HTMLDivElement;
  private mouseTail: HTMLCanvasElement | null = null;
  private tailPositions: Array<{ x: number; y: number }> = [];

  private emitter: Emitter = mitt();

  private nextUserInteractionEvent: eventWithTime | null;

  // tslint:disable-next-line: variable-name
  private legacy_missingNodeRetryMap: missingNodeMap = {};

  private treeIndex!: TreeIndex;
  private fragmentParentMap!: Map<INode, INode>;
  private elementStateMap!: Map<INode, ElementState>;
  // Hold the list of CSSRules for in-memory state restoration
  private virtualStyleRulesMap!: VirtualStyleRulesMap;

  // The replayer uses the cache to speed up replay and scrubbing.
  private cache: BuildCache = createCache();

  private imageMap: Map<eventWithTime | string, HTMLImageElement> = new Map();
  private canvasEventMap: Map<eventWithTime, canvasMutationParam> = new Map();

  private mirror: Mirror = createMirror();

  private firstFullSnapshot: eventWithTime | true | null = null;

  private newDocumentQueue: addedNodeMutation[] = [];

  private mousePos: mouseMovePos | null = null;
  private touchActive: boolean | null = null;

  constructor(
    events: Array<eventWithTime | string>,
    config?: Partial<playerConfig>,
  ) {
    if (!config?.liveMode && events.length < 2) {
      throw new Error('Replayer need at least 2 events.');
    }
    const defaultConfig: playerConfig = {
      speed: 1,
      maxSpeed: 360,
      root: document.body,
      loadTimeout: 0,
      skipInactive: false,
      showWarning: true,
      showDebug: false,
      blockClass: 'rr-block',
      liveMode: false,
      insertStyleRules: [],
      triggerFocus: true,
      UNSAFE_replayCanvas: false,
      pauseAnimation: true,
      mouseTail: defaultMouseTailConfig,
    };
    this.config = Object.assign({}, defaultConfig, config);

    this.handleResize = this.handleResize.bind(this);
    this.getCastFn = this.getCastFn.bind(this);
    this.applyEventsSynchronously = this.applyEventsSynchronously.bind(this);
    this.emitter.on(ReplayerEvents.Resize, this.handleResize as Handler);

    this.setupDom();

    this.treeIndex = new TreeIndex();
    this.fragmentParentMap = new Map<INode, INode>();
    this.elementStateMap = new Map<INode, ElementState>();
    this.virtualStyleRulesMap = new Map();

    this.emitter.on(ReplayerEvents.Flush, () => {
      const { scrollMap, inputMap, mutationData } = this.treeIndex.flush();

      this.fragmentParentMap.forEach((parent, frag) =>
        this.restoreRealParent(frag, parent),
      );
      // apply text needs to happen before virtual style rules gets applied
      // as it can overwrite the contents of a stylesheet
      for (const d of mutationData.texts) {
        this.applyText(d, mutationData);
      }

      for (const node of this.virtualStyleRulesMap.keys()) {
        // restore css rules of style elements after they are mounted
        this.restoreNodeSheet(node);
      }
      this.fragmentParentMap.clear();
      this.elementStateMap.clear();
      this.virtualStyleRulesMap.clear();

      for (const d of scrollMap.values()) {
        this.applyScroll(d, true);
      }
      for (const d of inputMap.values()) {
        this.applyInput(d);
      }
    });
    this.emitter.on(ReplayerEvents.PlayBack, () => {
      this.firstFullSnapshot = null;
      this.mirror.reset();
    });

    const timer = new Timer([], config?.speed || defaultConfig.speed);
    this.service = createPlayerService(
      {
        events: events
          .map((e) => {
            if (config && config.unpackFn) {
              return config.unpackFn(e as string);
            }
            return e as eventWithTime;
          })
          .sort((a1, a2) => a1.timestamp - a2.timestamp),
        timer,
        timeOffset: 0,
        baselineTime: 0,
        lastPlayedEvent: null,
      },
      {
        getCastFn: this.getCastFn,
        applyEventsSynchronously: this.applyEventsSynchronously,
        emitter: this.emitter,
      },
    );
    this.service.start();
    this.service.subscribe((state) => {
      this.emitter.emit(ReplayerEvents.StateChange, {
        player: state,
      });
    });
    this.speedService = createSpeedService({
      normalSpeed: -1,
      timer,
    });
    this.speedService.start();
    this.speedService.subscribe((state) => {
      this.emitter.emit(ReplayerEvents.StateChange, {
        speed: state,
      });
    });

    // rebuild first full snapshot as the poster of the player
    // maybe we can cache it for performance optimization
    const firstMeta = this.service.state.context.events.find(
      (e) => e.type === EventType.Meta,
    );
    const firstFullsnapshot = this.service.state.context.events.find(
      (e) => e.type === EventType.FullSnapshot,
    );
    if (firstMeta) {
      const { width, height } = firstMeta.data as metaEvent['data'];
      setTimeout(() => {
        this.emitter.emit(ReplayerEvents.Resize, {
          width,
          height,
        });
      }, 0);
    }
    if (firstFullsnapshot) {
      setTimeout(() => {
        // when something has been played, there is no need to rebuild poster
        if (this.firstFullSnapshot) {
          // true if any other fullSnapshot has been executed by Timer already
          return;
        }
        this.firstFullSnapshot = firstFullsnapshot;
        this.rebuildFullSnapshot(
          firstFullsnapshot as fullSnapshotEvent & { timestamp: number },
        );
        this.iframe.contentWindow!.scrollTo(
          (firstFullsnapshot as fullSnapshotEvent).data.initialOffset,
        );
      }, 1);
    }
    if (this.service.state.context.events.find(indicatesTouchDevice)) {
      this.mouse.classList.add('touch-device');
    }
  }

  public on(event: string, handler: Handler) {
    this.emitter.on(event, handler);
    return this;
  }

  public off(event: string, handler: Handler) {
    this.emitter.off(event, handler);
    return this;
  }

  public setConfig(config: Partial<playerConfig>) {
    Object.keys(config).forEach((key) => {
      // @ts-ignore
      this.config[key] = config[key];
    });
    if (!this.config.skipInactive) {
      this.backToNormal();
    }
    if (typeof config.speed !== 'undefined') {
      this.speedService.send({
        type: 'SET_SPEED',
        payload: {
          speed: config.speed!,
        },
      });
    }
    if (typeof config.mouseTail !== 'undefined') {
      if (config.mouseTail === false) {
        if (this.mouseTail) {
          this.mouseTail.style.display = 'none';
        }
      } else {
        if (!this.mouseTail) {
          this.mouseTail = document.createElement('canvas');
          this.mouseTail.width = Number.parseFloat(this.iframe.width);
          this.mouseTail.height = Number.parseFloat(this.iframe.height);
          this.mouseTail.classList.add('replayer-mouse-tail');
          this.wrapper.insertBefore(this.mouseTail, this.iframe);
        }
        this.mouseTail.style.display = 'inherit';
      }
    }
  }

  public getMetaData(): playerMetaData {
    const firstEvent = this.service.state.context.events[0];
    const lastEvent = this.service.state.context.events[
      this.service.state.context.events.length - 1
    ];
    return {
      startTime: firstEvent.timestamp,
      endTime: lastEvent.timestamp,
      totalTime: lastEvent.timestamp - firstEvent.timestamp,
    };
  }

  public getCurrentTime(): number {
    return this.timer.timeOffset + this.getTimeOffset();
  }

  public getTimeOffset(): number {
    const { baselineTime, events } = this.service.state.context;
    return baselineTime - events[0].timestamp;
  }

  public getMirror(): Mirror {
    return this.mirror;
  }

  /**
   * This API was designed to be used as play at any time offset.
   * Since we minimized the data collected from recorder, we do not
   * have the ability of undo an event.
   * So the implementation of play at any time offset will always iterate
   * all of the events, cast event before the offset synchronously
   * and cast event after the offset asynchronously with timer.
   * @param timeOffset number
   */
  public play(timeOffset = 0) {
    if (this.service.state.matches('paused')) {
      this.service.send({ type: 'PLAY', payload: { timeOffset } });
    } else {
      this.service.send({ type: 'PAUSE' });
      this.service.send({ type: 'PLAY', payload: { timeOffset } });
    }
    this.iframe.contentDocument
      ?.getElementsByTagName('html')[0]
      .classList.remove('rrweb-paused');
    this.emitter.emit(ReplayerEvents.Start);
  }

  public pause(timeOffset?: number) {
    if (timeOffset === undefined && this.service.state.matches('playing')) {
      this.service.send({ type: 'PAUSE' });
    }
    if (typeof timeOffset === 'number') {
      this.play(timeOffset);
      this.service.send({ type: 'PAUSE' });
    }
    this.iframe.contentDocument
      ?.getElementsByTagName('html')[0]
      .classList.add('rrweb-paused');
    this.emitter.emit(ReplayerEvents.Pause);
  }

  public resume(timeOffset = 0) {
    console.warn(
      `The 'resume' will be departed in 1.0. Please use 'play' method which has the same interface.`,
    );
    this.play(timeOffset);
    this.emitter.emit(ReplayerEvents.Resume);
  }

  public startLive(baselineTime?: number) {
    this.service.send({ type: 'TO_LIVE', payload: { baselineTime } });
  }

  public addEvent(rawEvent: eventWithTime | string) {
    const event = this.config.unpackFn
      ? this.config.unpackFn(rawEvent as string)
      : (rawEvent as eventWithTime);
    if (indicatesTouchDevice(event)) {
      this.mouse.classList.add('touch-device');
    }
    Promise.resolve().then(() =>
      this.service.send({ type: 'ADD_EVENT', payload: { event } }),
    );
  }

  public enableInteract() {
    this.iframe.setAttribute('scrolling', 'auto');
    this.iframe.style.pointerEvents = 'auto';
  }

  public disableInteract() {
    this.iframe.setAttribute('scrolling', 'no');
    this.iframe.style.pointerEvents = 'none';
  }

  /**
   * Empties the replayer's cache and reclaims memory.
   * The replayer will use this cache to speed up the playback.
   */
  public resetCache() {
    this.cache = createCache();
  }

  private setupDom() {
    this.wrapper = document.createElement('div');
    this.wrapper.classList.add('replayer-wrapper');
    this.config.root!.appendChild(this.wrapper);

    this.mouse = document.createElement('div');
    this.mouse.classList.add('replayer-mouse');
    this.wrapper.appendChild(this.mouse);

    if (this.config.mouseTail !== false) {
      this.mouseTail = document.createElement('canvas');
      this.mouseTail.classList.add('replayer-mouse-tail');
      this.mouseTail.style.display = 'inherit';
      this.wrapper.appendChild(this.mouseTail);
    }

    this.iframe = document.createElement('iframe');
    const attributes = ['allow-same-origin'];
    if (this.config.UNSAFE_replayCanvas) {
      attributes.push('allow-scripts');
    }
    // hide iframe before first meta event
    this.iframe.style.display = 'none';
    this.iframe.setAttribute('sandbox', attributes.join(' '));
    this.disableInteract();
    this.wrapper.appendChild(this.iframe);
    if (this.iframe.contentWindow && this.iframe.contentDocument) {
      smoothscrollPolyfill(
        this.iframe.contentWindow,
        this.iframe.contentDocument,
      );

      polyfill(this.iframe.contentWindow as IWindow);
    }
  }

  private handleResize(dimension: viewportResizeDimension) {
    this.iframe.style.display = 'inherit';
    for (const el of [this.mouseTail, this.iframe]) {
      if (!el) {
        continue;
      }
      el.setAttribute('width', String(dimension.width));
      el.setAttribute('height', String(dimension.height));
    }
  }

  private applyEventsSynchronously(events: Array<eventWithTime>) {
    for (const event of events) {
      switch (event.type) {
        case EventType.DomContentLoaded:
        case EventType.Load:
        case EventType.Custom:
          continue;
        case EventType.FullSnapshot:
        case EventType.Meta:
        case EventType.Plugin:
          break;
        case EventType.IncrementalSnapshot:
          switch (event.data.source) {
            case IncrementalSource.MediaInteraction:
              continue;
            default:
              break;
          }
          break;
        default:
          break;
      }
      const castFn = this.getCastFn(event, true);
      castFn();
    }
    if (this.mousePos) {
      this.moveAndHover(
        this.mousePos.x,
        this.mousePos.y,
        this.mousePos.id,
        true,
        this.mousePos.debugData,
      );
    }
    this.mousePos = null;
    if (this.touchActive === true) {
      this.mouse.classList.add('touch-active');
    } else if (this.touchActive === false) {
      this.mouse.classList.remove('touch-active');
    }
    this.touchActive = null;
  }

  private getCastFn(event: eventWithTime, isSync = false) {
    let castFn: undefined | (() => void);
    switch (event.type) {
      case EventType.DomContentLoaded:
      case EventType.Load:
        break;
      case EventType.Custom:
        castFn = () => {
          /**
           * emit custom-event and pass the event object.
           *
           * This will add more value to the custom event and allows the client to react for custom-event.
           */
          this.emitter.emit(ReplayerEvents.CustomEvent, event);
        };
        break;
      case EventType.Meta:
        castFn = () =>
          this.emitter.emit(ReplayerEvents.Resize, {
            width: event.data.width,
            height: event.data.height,
          });
        break;
      case EventType.FullSnapshot:
        castFn = () => {
          if (this.firstFullSnapshot) {
            if (this.firstFullSnapshot === event) {
              // we've already built this exact FullSnapshot when the player was mounted, and haven't built any other FullSnapshot since
              this.firstFullSnapshot = true; // forget as we might need to re-execute this FullSnapshot later e.g. to rebuild after scrubbing
              return;
            }
          } else {
            // Timer (requestAnimationFrame) can be faster than setTimeout(..., 1)
            this.firstFullSnapshot = true;
          }
          this.rebuildFullSnapshot(event, isSync);
          this.iframe.contentWindow!.scrollTo(event.data.initialOffset);
        };
        break;
      case EventType.IncrementalSnapshot:
        castFn = () => {
          this.applyIncremental(event, isSync);
          if (isSync) {
            // do not check skip in sync
            return;
          }
          if (event === this.nextUserInteractionEvent) {
            this.nextUserInteractionEvent = null;
            this.backToNormal();
          }
          if (this.config.skipInactive && !this.nextUserInteractionEvent) {
            for (const _event of this.service.state.context.events) {
              if (_event.timestamp! <= event.timestamp!) {
                continue;
              }
              if (this.isUserInteraction(_event)) {
                if (
                  _event.delay! - event.delay! >
                  SKIP_TIME_THRESHOLD *
                    this.speedService.state.context.timer.speed
                ) {
                  this.nextUserInteractionEvent = _event;
                }
                break;
              }
            }
            if (this.nextUserInteractionEvent) {
              const skipTime =
                this.nextUserInteractionEvent.delay! - event.delay!;
              const payload = {
                speed: Math.min(
                  Math.round(skipTime / SKIP_TIME_INTERVAL),
                  this.config.maxSpeed,
                ),
              };
              this.speedService.send({ type: 'FAST_FORWARD', payload });
              this.emitter.emit(ReplayerEvents.SkipStart, payload);
            }
          }
        };
        break;
      default:
    }
    const wrappedCastFn = () => {
      if (castFn) {
        castFn();
      }

      for (const plugin of this.config.plugins || []) {
        plugin.handler(event, isSync, { replayer: this });
      }

      this.service.send({ type: 'CAST_EVENT', payload: { event } });

      // events are kept sorted by timestamp, check if this is the last event
      let last_index = this.service.state.context.events.length - 1;
      if (event === this.service.state.context.events[last_index]) {
        const finish = () => {
          if (last_index < this.service.state.context.events.length - 1) {
            // more events have been added since the setTimeout
            return;
          }
          this.backToNormal();
          this.service.send('END');
          this.emitter.emit(ReplayerEvents.Finish);
        };
        if (
          event.type === EventType.IncrementalSnapshot &&
          event.data.source === IncrementalSource.MouseMove &&
          event.data.positions.length
        ) {
          // defer finish event if the last event is a mouse move
          setTimeout(() => {
            finish();
          }, Math.max(0, -event.data.positions[0].timeOffset + 50)); // Add 50 to make sure the timer would check the last mousemove event. Otherwise, the timer may be stopped by the service before checking the last event.
        } else {
          finish();
        }
      }

      this.emitter.emit(ReplayerEvents.EventCast, event);
    };
    return wrappedCastFn;
  }

  private rebuildFullSnapshot(
    event: fullSnapshotEvent & { timestamp: number },
    isSync: boolean = false,
  ) {
    if (!this.iframe.contentDocument) {
      return console.warn('Looks like your replayer has been destroyed.');
    }
    if (Object.keys(this.legacy_missingNodeRetryMap).length) {
      console.warn(
        'Found unresolved missing node map',
        this.legacy_missingNodeRetryMap,
      );
    }
    this.legacy_missingNodeRetryMap = {};
    const collected: AppendedIframe[] = [];
    this.mirror.map = rebuild(event.data.node, {
      doc: this.iframe.contentDocument,
      afterAppend: (builtNode) => {
        this.collectIframeAndAttachDocument(collected, builtNode);
      },
      cache: this.cache,
    })[1];
    for (const { mutationInQueue, builtNode } of collected) {
      this.attachDocumentToIframe(mutationInQueue, builtNode);
      this.newDocumentQueue = this.newDocumentQueue.filter(
        (m) => m !== mutationInQueue,
      );
    }
    const { documentElement, head } = this.iframe.contentDocument;
    this.insertStyleRules(documentElement, head);
    if (!this.service.state.matches('playing')) {
      this.iframe.contentDocument
        .getElementsByTagName('html')[0]
        .classList.add('rrweb-paused');
    }
    this.emitter.emit(ReplayerEvents.FullsnapshotRebuilded, event);
    if (!isSync) {
      this.waitForStylesheetLoad();
    }
    if (this.config.UNSAFE_replayCanvas) {
      this.preloadAllImages();
    }
  }

  private insertStyleRules(
    documentElement: HTMLElement,
    head: HTMLHeadElement,
  ) {
    const styleEl = document.createElement('style');
    documentElement!.insertBefore(styleEl, head);
    const injectStylesRules = getInjectStyleRules(
      this.config.blockClass,
    ).concat(this.config.insertStyleRules);
    if (this.config.pauseAnimation) {
      injectStylesRules.push(
        'html.rrweb-paused *, html.rrweb-paused *:before, html.rrweb-paused *:after { animation-play-state: paused !important; }',
      );
    }
    for (let idx = 0; idx < injectStylesRules.length; idx++) {
      (styleEl.sheet! as CSSStyleSheet).insertRule(injectStylesRules[idx], idx);
    }
  }

  private attachDocumentToIframe(
    mutation: addedNodeMutation,
    iframeEl: HTMLIFrameElement,
  ) {
    const collected: AppendedIframe[] = [];
    // If iframeEl is detached from dom, iframeEl.contentDocument is null.
    if (!iframeEl.contentDocument) {
      let parent = iframeEl.parentNode;
      while (parent) {
        // The parent of iframeEl is virtual parent and we need to mount it on the dom.
        if (this.fragmentParentMap.has((parent as unknown) as INode)) {
          const frag = (parent as unknown) as INode;
          const realParent = this.fragmentParentMap.get(frag)!;
          this.restoreRealParent(frag, realParent);
          break;
        }
        parent = parent.parentNode;
      }
    }
    buildNodeWithSN(mutation.node, {
      doc: iframeEl.contentDocument!,
      map: this.mirror.map,
      hackCss: true,
      skipChild: false,
      afterAppend: (builtNode) => {
        this.collectIframeAndAttachDocument(collected, builtNode);
        if (
          builtNode.__sn.type === NodeType.Element &&
          builtNode.__sn.tagName.toUpperCase() === 'HTML'
        ) {
          const { documentElement, head } = iframeEl.contentDocument!;
          this.insertStyleRules(documentElement, head);
        }
      },
      cache: this.cache,
    });
    for (const { mutationInQueue, builtNode } of collected) {
      this.attachDocumentToIframe(mutationInQueue, builtNode);
      this.newDocumentQueue = this.newDocumentQueue.filter(
        (m) => m !== mutationInQueue,
      );
    }
  }

  private collectIframeAndAttachDocument(
    collected: AppendedIframe[],
    builtNode: INode,
  ) {
    if (isIframeINode(builtNode)) {
      const mutationInQueue = this.newDocumentQueue.find(
        (m) => m.parentId === builtNode.__sn.id,
      );
      if (mutationInQueue) {
        collected.push({ mutationInQueue, builtNode });
      }
    }
  }

  /**
   * pause when loading style sheet, resume when loaded all timeout exceed
   */
  private waitForStylesheetLoad() {
    const head = this.iframe.contentDocument?.head;
    if (head) {
      const unloadSheets: Set<HTMLLinkElement> = new Set();
      let timer: ReturnType<typeof setTimeout> | -1;
      let beforeLoadState = this.service.state;
      const stateHandler = () => {
        beforeLoadState = this.service.state;
      };
      this.emitter.on(ReplayerEvents.Start, stateHandler);
      this.emitter.on(ReplayerEvents.Pause, stateHandler);
      const unsubscribe = () => {
        this.emitter.off(ReplayerEvents.Start, stateHandler);
        this.emitter.off(ReplayerEvents.Pause, stateHandler);
      };
      head
        .querySelectorAll('link[rel="stylesheet"]')
        .forEach((css: HTMLLinkElement) => {
          if (!css.sheet) {
            unloadSheets.add(css);
            css.addEventListener('load', () => {
              unloadSheets.delete(css);
              // all loaded and timer not released yet
              if (unloadSheets.size === 0 && timer !== -1) {
                if (beforeLoadState.matches('playing')) {
                  this.play(this.getCurrentTime());
                }
                this.emitter.emit(ReplayerEvents.LoadStylesheetEnd);
                if (timer) {
                  clearTimeout(timer);
                }
                unsubscribe();
              }
            });
          }
        });

      if (unloadSheets.size > 0) {
        // find some unload sheets after iterate
        this.service.send({ type: 'PAUSE' });
        this.emitter.emit(ReplayerEvents.LoadStylesheetStart);
        timer = setTimeout(() => {
          if (beforeLoadState.matches('playing')) {
            this.play(this.getCurrentTime());
          }
          // mark timer was called
          timer = -1;
          unsubscribe();
        }, this.config.loadTimeout);
      }
    }
  }

  private hasImageArg(args: any[]): boolean {
    for (const arg of args) {
      if (!arg || typeof arg !== 'object') {
        // do nothing
      } else if ('rr_type' in arg && 'args' in arg) {
        if (this.hasImageArg(arg.args)) return true;
      } else if ('rr_type' in arg && arg.rr_type === 'HTMLImageElement') {
        return true; // has image!
      } else if (arg instanceof Array) {
        if (this.hasImageArg(arg)) return true;
      }
    }
    return false;
  }

  private getImageArgs(args: any[]): string[] {
    const images: string[] = [];
    for (const arg of args) {
      if (!arg || typeof arg !== 'object') {
        // do nothing
      } else if ('rr_type' in arg && 'args' in arg) {
        images.push(...this.getImageArgs(arg.args));
      } else if ('rr_type' in arg && arg.rr_type === 'HTMLImageElement') {
        images.push(arg.src);
      } else if (arg instanceof Array) {
        images.push(...this.getImageArgs(arg));
      }
    }
    return images;
  }

  /**
   * pause when there are some canvas drawImage args need to be loaded
   */
  private async preloadAllImages(): Promise<void[]> {
    let beforeLoadState = this.service.state;
    const stateHandler = () => {
      beforeLoadState = this.service.state;
    };
    this.emitter.on(ReplayerEvents.Start, stateHandler);
    this.emitter.on(ReplayerEvents.Pause, stateHandler);
    const promises: Promise<void>[] = [];
    for (const event of this.service.state.context.events) {
      if (
        event.type === EventType.IncrementalSnapshot &&
        event.data.source === IncrementalSource.CanvasMutation
      ) {
        promises.push(
          this.deserializeAndPreloadCanvasEvents(event.data, event),
        );
        const commands =
          'commands' in event.data ? event.data.commands : [event.data];
        commands.forEach((c) => {
          this.preloadImages(c, event);
        });
      }
    }
    return Promise.all(promises);
  }

  private preloadImages(data: canvasMutationCommand, event: eventWithTime) {
    if (
      data.property === 'drawImage' &&
      typeof data.args[0] === 'string' &&
      !this.imageMap.has(event)
    ) {
      const canvas = document.createElement('canvas');
      const ctx = canvas.getContext('2d');
      const imgd = ctx?.createImageData(canvas.width, canvas.height);
      let d = imgd?.data;
      d = JSON.parse(data.args[0]);
      ctx?.putImageData(imgd!, 0, 0);
    }
  }
  private async deserializeAndPreloadCanvasEvents(
    data: canvasMutationData,
    event: eventWithTime,
  ) {
    if (!this.canvasEventMap.has(event)) {
      const status = {
        isUnchanged: true,
      };
      if ('commands' in data) {
        const commands = await Promise.all(
          data.commands.map(async (c) => {
            const args = await Promise.all(
              c.args.map(deserializeArg(this.imageMap, null, status)),
            );
            return { ...c, args };
          }),
        );
        if (status.isUnchanged === false)
          this.canvasEventMap.set(event, { ...data, commands });
      } else {
        const args = await Promise.all(
          data.args.map(deserializeArg(this.imageMap, null, status)),
        );
        if (status.isUnchanged === false)
          this.canvasEventMap.set(event, { ...data, args });
      }
    }
  }

  private applyIncremental(
    e: incrementalSnapshotEvent & { timestamp: number; delay?: number },
    isSync: boolean,
  ) {
    const { data: d } = e;
    switch (d.source) {
      case IncrementalSource.Mutation: {
        if (isSync) {
          d.adds.forEach((m) => this.treeIndex.add(m));
          d.texts.forEach((m) => {
            const target = this.mirror.getNode(m.id);
            const parent = (target?.parentNode as unknown) as INode | null;
            // remove any style rules that pending
            // for stylesheets where the contents get replaced
            if (parent && this.virtualStyleRulesMap.has(parent))
              this.virtualStyleRulesMap.delete(parent);

            this.treeIndex.text(m);
          });
          d.attributes.forEach((m) => this.treeIndex.attribute(m));
          d.removes.forEach((m) => this.treeIndex.remove(m, this.mirror));
        }
        try {
          this.applyMutation(d, isSync);
        } catch (error) {
          this.warn(`Exception in mutation ${error.message || error}`, d);
        }
        break;
      }
      case IncrementalSource.Drag:
      case IncrementalSource.TouchMove:
      case IncrementalSource.MouseMove:
        if (isSync) {
          const lastPosition = d.positions[d.positions.length - 1];
          this.mousePos = {
            x: lastPosition.x,
            y: lastPosition.y,
            id: lastPosition.id,
            debugData: d,
          };
        } else {
          d.positions.forEach((p) => {
            const action = {
              doAction: () => {
                this.moveAndHover(p.x, p.y, p.id, isSync, d);
              },
              delay:
                p.timeOffset +
                e.timestamp -
                this.service.state.context.baselineTime,
            };
            this.timer.addAction(action);
          });
          // add a dummy action to keep timer alive
          this.timer.addAction({
            doAction() {},
            delay: e.delay! - d.positions[0]?.timeOffset,
          });
        }
        break;
      case IncrementalSource.MouseInteraction: {
        /**
         * Same as the situation of missing input target.
         */
        if (d.id === -1) {
          break;
        }
        const event = new Event(MouseInteractions[d.type].toLowerCase());
        const target = this.mirror.getNode(d.id);
        if (!target) {
          return this.debugNodeNotFound(d, d.id);
        }
        this.emitter.emit(ReplayerEvents.MouseInteraction, {
          type: d.type,
          target,
        });
        const { triggerFocus } = this.config;
        switch (d.type) {
          case MouseInteractions.Blur:
            if ('blur' in ((target as Node) as HTMLElement)) {
              ((target as Node) as HTMLElement).blur();
            }
            break;
          case MouseInteractions.Focus:
            if (triggerFocus && ((target as Node) as HTMLElement).focus) {
              ((target as Node) as HTMLElement).focus({
                preventScroll: true,
              });
            }
            break;
          case MouseInteractions.Click:
          case MouseInteractions.TouchStart:
          case MouseInteractions.TouchEnd:
            if (isSync) {
              if (d.type === MouseInteractions.TouchStart) {
                this.touchActive = true;
              } else if (d.type === MouseInteractions.TouchEnd) {
                this.touchActive = false;
              }
              this.mousePos = {
                x: d.x,
                y: d.y,
                id: d.id,
                debugData: d,
              };
            } else {
              if (d.type === MouseInteractions.TouchStart) {
                // don't draw a trail as user has lifted finger and is placing at a new point
                this.tailPositions.length = 0;
              }
              this.moveAndHover(d.x, d.y, d.id, isSync, d);
              if (d.type === MouseInteractions.Click) {
                /*
                 * don't want target.click() here as could trigger an iframe navigation
                 * instead any effects of the click should already be covered by mutations
                 */
                /*
                 * removal and addition of .active class (along with void line to trigger repaint)
                 * triggers the 'click' css animation in styles/style.css
                 */
                this.mouse.classList.remove('active');
                // tslint:disable-next-line
                void this.mouse.offsetWidth;
                this.mouse.classList.add('active');
              } else if (d.type === MouseInteractions.TouchStart) {
                void this.mouse.offsetWidth; // needed for the position update of moveAndHover to apply without the .touch-active transition
                this.mouse.classList.add('touch-active');
              } else if (d.type === MouseInteractions.TouchEnd) {
                this.mouse.classList.remove('touch-active');
              }
            }
            break;
          case MouseInteractions.TouchCancel:
            if (isSync) {
              this.touchActive = false;
            } else {
              this.mouse.classList.remove('touch-active');
            }
            break;
          default:
            target.dispatchEvent(event);
        }
        break;
      }
      case IncrementalSource.Scroll: {
        /**
         * Same as the situation of missing input target.
         */
        if (d.id === -1) {
          break;
        }
        if (isSync) {
          this.treeIndex.scroll(d);
          break;
        }
        this.applyScroll(d, false);
        break;
      }
      case IncrementalSource.ViewportResize:
        this.emitter.emit(ReplayerEvents.Resize, {
          width: d.width,
          height: d.height,
        });
        break;
      case IncrementalSource.Input: {
        /**
         * Input event on an unserialized node usually means the event
         * was synchrony triggered programmatically after the node was
         * created. This means there was not an user observable interaction
         * and we do not need to replay it.
         */
        if (d.id === -1) {
          break;
        }
        if (isSync) {
          this.treeIndex.input(d);
          break;
        }
        this.applyInput(d);
        break;
      }
      case IncrementalSource.MediaInteraction: {
        const target = this.mirror.getNode(d.id);
        if (!target) {
          return this.debugNodeNotFound(d, d.id);
        }
        const mediaEl = (target as Node) as HTMLMediaElement;
        try {
          if (d.currentTime) {
            mediaEl.currentTime = d.currentTime;
          }
          if (d.volume) {
            mediaEl.volume = d.volume;
          }
          if (d.muted) {
            mediaEl.muted = d.muted;
          }
          if (d.type === MediaInteractions.Pause) {
            mediaEl.pause();
          }
          if (d.type === MediaInteractions.Play) {
            // remove listener for 'canplay' event because play() is async and returns a promise
            // i.e. media will evntualy start to play when data is loaded
            // 'canplay' event fires even when currentTime attribute changes which may lead to
            // unexpeted behavior
            mediaEl.play();
          }
        } catch (error) {
          if (this.config.showWarning) {
            console.warn(
              `Failed to replay media interactions: ${error.message || error}`,
            );
          }
        }
        break;
      }
      case IncrementalSource.StyleSheetRule: {
        const target = this.mirror.getNode(d.id);
        if (!target) {
          return this.debugNodeNotFound(d, d.id);
        }

        const styleEl = (target as Node) as HTMLStyleElement;
        const parent = (target.parentNode as unknown) as INode;
        const usingVirtualParent = this.fragmentParentMap.has(parent);

        /**
         * Always use existing DOM node, when it's there.
         * In in-memory replay, there is virtual node, but it's `sheet` is inaccessible.
         * Hence, we buffer all style changes in virtualStyleRulesMap.
         */
        const styleSheet = usingVirtualParent ? null : styleEl.sheet;
        let rules: VirtualStyleRules;

        if (!styleSheet) {
          /**
           * styleEl.sheet is only accessible if the styleEl is part of the
           * dom. This doesn't work on DocumentFragments so we have to add the
           * style mutations to the virtualStyleRulesMap.
           */

          if (this.virtualStyleRulesMap.has(target)) {
            rules = this.virtualStyleRulesMap.get(target) as VirtualStyleRules;
          } else {
            rules = [];
            this.virtualStyleRulesMap.set(target, rules);
          }
        }

        if (d.adds) {
          d.adds.forEach(({ rule, index: nestedIndex }) => {
            if (styleSheet) {
              try {
                if (Array.isArray(nestedIndex)) {
                  const { positions, index } = getPositionsAndIndex(
                    nestedIndex,
                  );
                  const nestedRule = getNestedRule(
                    styleSheet.cssRules,
                    positions,
                  );
                  nestedRule.insertRule(rule, index);
                } else {
                  const index =
                    nestedIndex === undefined
                      ? undefined
                      : Math.min(nestedIndex, styleSheet.cssRules.length);
                  styleSheet.insertRule(rule, index);
                }
              } catch (e) {
                /**
                 * sometimes we may capture rules with browser prefix
                 * insert rule with prefixs in other browsers may cause Error
                 */
                /**
                 * accessing styleSheet rules may cause SecurityError
                 * for specific access control settings
                 */
              }
            } else {
              rules?.push({
                cssText: rule,
                index: nestedIndex,
                type: StyleRuleType.Insert,
              });
            }
          });
        }

        if (d.removes) {
          d.removes.forEach(({ index: nestedIndex }) => {
            if (usingVirtualParent) {
              rules?.push({ index: nestedIndex, type: StyleRuleType.Remove });
            } else {
              try {
                if (Array.isArray(nestedIndex)) {
                  const { positions, index } = getPositionsAndIndex(
                    nestedIndex,
                  );
                  const nestedRule = getNestedRule(
                    styleSheet!.cssRules,
                    positions,
                  );
                  nestedRule.deleteRule(index || 0);
                } else {
                  styleSheet?.deleteRule(nestedIndex);
                }
              } catch (e) {
                /**
                 * same as insertRule
                 */
              }
            }
          });
        }
        break;
      }
      case IncrementalSource.StyleDeclaration: {
        // same with StyleSheetRule
        const target = this.mirror.getNode(d.id);
        if (!target) {
          return this.debugNodeNotFound(d, d.id);
        }

        const styleEl = (target as Node) as HTMLStyleElement;
        const parent = (target.parentNode as unknown) as INode;
        const usingVirtualParent = this.fragmentParentMap.has(parent);

        const styleSheet = usingVirtualParent ? null : styleEl.sheet;
        let rules: VirtualStyleRules = [];

        if (!styleSheet) {
          if (this.virtualStyleRulesMap.has(target)) {
            rules = this.virtualStyleRulesMap.get(target) as VirtualStyleRules;
          } else {
            rules = [];
            this.virtualStyleRulesMap.set(target, rules);
          }
        }

        if (d.set) {
          if (styleSheet) {
            const rule = (getNestedRule(
              styleSheet.rules,
              d.index,
            ) as unknown) as CSSStyleRule;
            rule.style.setProperty(d.set.property, d.set.value, d.set.priority);
          } else {
            rules.push({
              type: StyleRuleType.SetProperty,
              index: d.index,
              ...d.set,
            });
          }
        }

        if (d.remove) {
          if (styleSheet) {
            const rule = (getNestedRule(
              styleSheet.rules,
              d.index,
            ) as unknown) as CSSStyleRule;
            rule.style.removeProperty(d.remove.property);
          } else {
            rules.push({
              type: StyleRuleType.RemoveProperty,
              index: d.index,
              ...d.remove,
            });
          }
        }
        break;
      }
      case IncrementalSource.CanvasMutation: {
        if (!this.config.UNSAFE_replayCanvas) {
          return;
        }
        const target = this.mirror.getNode(d.id);
        if (!target) {
          return this.debugNodeNotFound(d, d.id);
        }

        canvasMutation({
          event: e,
          mutation: d,
          target: (target as unknown) as HTMLCanvasElement,
          imageMap: this.imageMap,
          canvasEventMap: this.canvasEventMap,
          errorHandler: this.warnCanvasMutationFailed.bind(this),
        });

        break;
      }
      case IncrementalSource.Font: {
        try {
          const fontFace = new FontFace(
            d.family,
            d.buffer ? new Uint8Array(JSON.parse(d.fontSource)) : d.fontSource,
            d.descriptors,
          );
          this.iframe.contentDocument?.fonts.add(fontFace);
        } catch (error) {
          if (this.config.showWarning) {
            console.warn(error);
          }
        }
        break;
      }
      default:
    }
  }

  private applyMutation(d: mutationData, useVirtualParent: boolean) {
    d.removes.forEach((mutation) => {
      let target = this.mirror.getNode(mutation.id);
      if (!target) {
        if (d.removes.find((r) => r.id === mutation.parentId)) {
          // no need to warn, parent was already removed
          return;
        }
        return this.warnNodeNotFound(d, mutation.id);
      }
      if (this.virtualStyleRulesMap.has(target)) {
        this.virtualStyleRulesMap.delete(target);
      }
      let parent: INode | null | ShadowRoot = this.mirror.getNode(
        mutation.parentId,
      );
      if (!parent) {
        return this.warnNodeNotFound(d, mutation.parentId);
      }
      if (mutation.isShadow && hasShadowRoot(parent)) {
        parent = parent.shadowRoot;
      }
      // target may be removed with its parents before
      this.mirror.removeNodeFromMap(target);
      if (parent) {
        let realTarget = null;
        const realParent =
          '__sn' in parent ? this.fragmentParentMap.get(parent) : undefined;
        if (realParent && realParent.contains(target)) {
          parent = realParent;
        } else if (this.fragmentParentMap.has(target)) {
          /**
           * the target itself is a fragment document and it's not in the dom
           * so we should remove the real target from its parent
           */
          realTarget = this.fragmentParentMap.get(target)!;
          this.fragmentParentMap.delete(target);
          target = realTarget;
        }
        try {
          parent.removeChild(target);
        } catch (error) {
          if (error instanceof DOMException) {
            this.warn(
              'parent could not remove child in mutation',
              parent,
              realParent,
              target,
              realTarget,
              d,
            );
          } else {
            throw error;
          }
        }
      }
    });

    // tslint:disable-next-line: variable-name
    const legacy_missingNodeMap: missingNodeMap = {
      ...this.legacy_missingNodeRetryMap,
    };
    const queue: addedNodeMutation[] = [];

    // next not present at this moment
    const nextNotInDOM = (mutation: addedNodeMutation) => {
      let next: Node | null = null;
      if (mutation.nextId) {
        next = this.mirror.getNode(mutation.nextId) as Node;
      }
      // next not present at this moment
      if (
        mutation.nextId !== null &&
        mutation.nextId !== undefined &&
        mutation.nextId !== -1 &&
        !next
      ) {
        return true;
      }
      return false;
    };

    const appendNode = (mutation: addedNodeMutation) => {
      if (!this.iframe.contentDocument) {
        return console.warn('Looks like your replayer has been destroyed.');
      }
      let parent: INode | null | ShadowRoot = this.mirror.getNode(
        mutation.parentId,
      );
      if (!parent) {
        if (mutation.node.type === NodeType.Document) {
          // is newly added document, maybe the document node of an iframe
          return this.newDocumentQueue.push(mutation);
        }
        return queue.push(mutation);
      }

      let parentInDocument = null;
      if (this.iframe.contentDocument.contains) {
        parentInDocument = this.iframe.contentDocument.contains(parent);
      } else if (this.iframe.contentDocument.body.contains) {
        // fix for IE
        // refer 'Internet Explorer notes' at https://developer.mozilla.org/zh-CN/docs/Web/API/Document
        parentInDocument = this.iframe.contentDocument.body.contains(parent);
      }

      const hasIframeChild =
        ((parent as unknown) as HTMLElement).getElementsByTagName?.('iframe')
          .length > 0;
      /**
       * Why !isIframeINode(parent)? If parent element is an iframe, iframe document can't be appended to virtual parent.
       * Why !hasIframeChild? If we move iframe elements from dom to fragment document, we will lose the contentDocument of iframe. So we need to disable the virtual dom optimization if a parent node contains iframe elements.
       */
      if (
        useVirtualParent &&
        parentInDocument &&
        !isIframeINode(parent) &&
        !hasIframeChild
      ) {
        const virtualParent = (document.createDocumentFragment() as unknown) as INode;
        this.mirror.map[mutation.parentId] = virtualParent;
        this.fragmentParentMap.set(virtualParent, parent);

        // store the state, like scroll position, of child nodes before they are unmounted from dom
        this.storeState(parent);

        while (parent.firstChild) {
          virtualParent.appendChild(parent.firstChild);
        }
        parent = virtualParent;
      }

      if (mutation.node.isShadow) {
        // If the parent is attached a shadow dom after it's created, it won't have a shadow root.
        if (!hasShadowRoot(parent)) {
          ((parent as Node) as HTMLElement).attachShadow({ mode: 'open' });
          parent = ((parent as Node) as HTMLElement).shadowRoot!;
        } else parent = parent.shadowRoot;
      }

      let previous: Node | null = null;
      let next: Node | null = null;
      if (mutation.previousId) {
        previous = this.mirror.getNode(mutation.previousId) as Node;
      }
      if (mutation.nextId) {
        next = this.mirror.getNode(mutation.nextId) as Node;
      }
      if (nextNotInDOM(mutation)) {
        return queue.push(mutation);
      }

      if (mutation.node.rootId && !this.mirror.getNode(mutation.node.rootId)) {
        return;
      }

      const targetDoc = mutation.node.rootId
        ? this.mirror.getNode(mutation.node.rootId)
        : this.iframe.contentDocument;
      if (isIframeINode(parent)) {
        this.attachDocumentToIframe(mutation, parent);
        return;
      }
      const target = buildNodeWithSN(mutation.node, {
        doc: targetDoc as Document,
        map: this.mirror.map,
        skipChild: true,
        hackCss: true,
        cache: this.cache,
      }) as INode;

      // legacy data, we should not have -1 siblings any more
      if (mutation.previousId === -1 || mutation.nextId === -1) {
        legacy_missingNodeMap[mutation.node.id] = {
          node: target,
          mutation,
        };
        return;
      }

      if (
        '__sn' in parent &&
        parent.__sn.type === NodeType.Element &&
        parent.__sn.tagName === 'textarea' &&
        mutation.node.type === NodeType.Text
      ) {
        // https://github.com/rrweb-io/rrweb/issues/745
        // parent is textarea, will only keep one child node as the value
        for (const c of Array.from(parent.childNodes)) {
          if (c.nodeType === parent.TEXT_NODE) {
            parent.removeChild(c);
          }
        }
      }

      if (previous && previous.nextSibling && previous.nextSibling.parentNode) {
        parent.insertBefore(target, previous.nextSibling);
      } else if (next && next.parentNode) {
        // making sure the parent contains the reference nodes
        // before we insert target before next.
        parent.contains(next)
          ? parent.insertBefore(target, next)
          : parent.insertBefore(target, null);
      } else {
        /**
         * Sometimes the document changes and the MutationObserver is disconnected, so the removal of child elements can't be detected and recorded. After the change of document, we may get another mutation which adds a new html element, while the old html element still exists in the dom, and we need to remove the old html element first to avoid collision.
         */
        if (parent === targetDoc) {
          while (targetDoc.firstChild) {
            targetDoc.removeChild(targetDoc.firstChild);
          }
        }

        parent.appendChild(target);
      }

      if (isIframeINode(target)) {
        const mutationInQueue = this.newDocumentQueue.find(
          (m) => m.parentId === target.__sn.id,
        );
        if (mutationInQueue) {
          this.attachDocumentToIframe(mutationInQueue, target);
          this.newDocumentQueue = this.newDocumentQueue.filter(
            (m) => m !== mutationInQueue,
          );
        }
      }

      if (mutation.previousId || mutation.nextId) {
        this.legacy_resolveMissingNode(
          legacy_missingNodeMap,
          parent,
          target,
          mutation,
        );
      }
    };

    d.adds.forEach((mutation) => {
      appendNode(mutation);
    });

    let startTime = Date.now();
    while (queue.length) {
      // transform queue to resolve tree
      const resolveTrees = queueToResolveTrees(queue);
      queue.length = 0;
      if (Date.now() - startTime > 500) {
        this.warn(
          'Timeout in the loop, please check the resolve tree data:',
          resolveTrees,
        );
        break;
      }
      for (const tree of resolveTrees) {
        let parent = this.mirror.getNode(tree.value.parentId);
        if (!parent) {
          this.debug(
            'Drop resolve tree since there is no parent for the root node.',
            tree,
          );
        } else {
          iterateResolveTree(tree, (mutation) => {
            appendNode(mutation);
          });
        }
      }
    }

    if (Object.keys(legacy_missingNodeMap).length) {
      Object.assign(this.legacy_missingNodeRetryMap, legacy_missingNodeMap);
    }

    d.texts.forEach((mutation) => {
      let target = this.mirror.getNode(mutation.id);
      if (!target) {
        if (d.removes.find((r) => r.id === mutation.id)) {
          // no need to warn, element was already removed
          return;
        }
        return this.warnNodeNotFound(d, mutation.id);
      }
      /**
       * apply text content to real parent directly
       */
      if (this.fragmentParentMap.has(target)) {
        target = this.fragmentParentMap.get(target)!;
      }
      target.textContent = mutation.value;
    });
    d.attributes.forEach((mutation) => {
      let target = this.mirror.getNode(mutation.id);
      if (!target) {
        if (d.removes.find((r) => r.id === mutation.id)) {
          // no need to warn, element was already removed
          return;
        }
        return this.warnNodeNotFound(d, mutation.id);
      }
      if (this.fragmentParentMap.has(target)) {
        target = this.fragmentParentMap.get(target)!;
      }
      for (const attributeName in mutation.attributes) {
        if (typeof attributeName === 'string') {
          const value = mutation.attributes[attributeName];
          if (value === null) {
            ((target as Node) as Element).removeAttribute(attributeName);
          } else if (typeof value === 'string') {
            try {
              ((target as Node) as Element).setAttribute(attributeName, value);
            } catch (error) {
              if (this.config.showWarning) {
                console.warn(
                  'An error occurred may due to the checkout feature.',
                  error,
                );
              }
            }
          } else if (attributeName === 'style') {
            let styleValues = value as styleAttributeValue;
            const targetEl = (target as Node) as HTMLElement;
            for (var s in styleValues) {
              if (styleValues[s] === false) {
                targetEl.style.removeProperty(s);
              } else if (styleValues[s] instanceof Array) {
                const svp = styleValues[s] as styleValueWithPriority;
                targetEl.style.setProperty(s, svp[0], svp[1]);
              } else {
                const svs = styleValues[s] as string;
                targetEl.style.setProperty(s, svs);
              }
            }
          }
        }
      }
    });
  }

  /**
   * Apply the scroll data on real elements.
   * If the replayer is in sync mode, smooth scroll behavior should be disabled.
   * @param d the scroll data
   * @param isSync whether the replayer is in sync mode(fast-forward)
   */
  private applyScroll(d: scrollData, isSync: boolean) {
    const target = this.mirror.getNode(d.id);
    if (!target) {
      return this.debugNodeNotFound(d, d.id);
    }
    if ((target as Node) === this.iframe.contentDocument) {
      this.iframe.contentWindow!.scrollTo({
        top: d.y,
        left: d.x,
        behavior: isSync ? 'auto' : 'smooth',
      });
    } else if (target.__sn.type === NodeType.Document) {
      // nest iframe content document
      ((target as unknown) as Document).defaultView!.scrollTo({
        top: d.y,
        left: d.x,
        behavior: isSync ? 'auto' : 'smooth',
      });
    } else {
      try {
        ((target as Node) as Element).scrollTop = d.y;
        ((target as Node) as Element).scrollLeft = d.x;
      } catch (error) {
        /**
         * Seldomly we may found scroll target was removed before
         * its last scroll event.
         */
      }
    }
  }

  private applyInput(d: inputData) {
    const target = this.mirror.getNode(d.id);
    if (!target) {
      return this.debugNodeNotFound(d, d.id);
    }
    try {
      ((target as Node) as HTMLInputElement).checked = d.isChecked;
      ((target as Node) as HTMLInputElement).value = d.text;
    } catch (error) {
      // for safe
    }
  }

  private applyText(d: textMutation, mutation: mutationData) {
    const target = this.mirror.getNode(d.id);
    if (!target) {
      return this.debugNodeNotFound(mutation, d.id);
    }
    try {
      ((target as Node) as HTMLElement).textContent = d.value;
    } catch (error) {
      // for safe
    }
  }

  private legacy_resolveMissingNode(
    map: missingNodeMap,
    parent: Node,
    target: Node,
    targetMutation: addedNodeMutation,
  ) {
    const { previousId, nextId } = targetMutation;
    const previousInMap = previousId && map[previousId];
    const nextInMap = nextId && map[nextId];
    if (previousInMap) {
      const { node, mutation } = previousInMap as missingNode;
      parent.insertBefore(node, target);
      delete map[mutation.node.id];
      delete this.legacy_missingNodeRetryMap[mutation.node.id];
      if (mutation.previousId || mutation.nextId) {
        this.legacy_resolveMissingNode(map, parent, node as Node, mutation);
      }
    }
    if (nextInMap) {
      const { node, mutation } = nextInMap as missingNode;
      parent.insertBefore(node, target.nextSibling);
      delete map[mutation.node.id];
      delete this.legacy_missingNodeRetryMap[mutation.node.id];
      if (mutation.previousId || mutation.nextId) {
        this.legacy_resolveMissingNode(map, parent, node as Node, mutation);
      }
    }
  }

  private moveAndHover(
    x: number,
    y: number,
    id: number,
    isSync: boolean,
    debugData: incrementalData,
  ) {
    const target = this.mirror.getNode(id);
    if (!target) {
      return this.debugNodeNotFound(debugData, id);
    }

    const base = getBaseDimension(target, this.iframe);
    const _x = x * base.absoluteScale + base.x;
    const _y = y * base.absoluteScale + base.y;

    this.mouse.style.left = `${_x}px`;
    this.mouse.style.top = `${_y}px`;
    if (!isSync) {
      this.drawMouseTail({ x: _x, y: _y });
    }
    this.hoverElements((target as Node) as Element);
  }

  private drawMouseTail(position: { x: number; y: number }) {
    if (!this.mouseTail) {
      return;
    }

    const { lineCap, lineWidth, strokeStyle, duration } =
      this.config.mouseTail === true
        ? defaultMouseTailConfig
        : Object.assign({}, defaultMouseTailConfig, this.config.mouseTail);

    const draw = () => {
      if (!this.mouseTail) {
        return;
      }
      const ctx = this.mouseTail.getContext('2d');
      if (!ctx || !this.tailPositions.length) {
        return;
      }
      ctx.clearRect(0, 0, this.mouseTail.width, this.mouseTail.height);
      ctx.beginPath();
      ctx.lineWidth = lineWidth;
      ctx.lineCap = lineCap;
      ctx.strokeStyle = strokeStyle;
      ctx.moveTo(this.tailPositions[0].x, this.tailPositions[0].y);
      this.tailPositions.forEach((p) => ctx.lineTo(p.x, p.y));
      ctx.stroke();
    };

    this.tailPositions.push(position);
    draw();
    setTimeout(() => {
      this.tailPositions = this.tailPositions.filter((p) => p !== position);
      draw();
    }, duration / this.speedService.state.context.timer.speed);
  }

  private hoverElements(el: Element) {
    this.iframe.contentDocument
      ?.querySelectorAll('.\\:hover')
      .forEach((hoveredEl) => {
        hoveredEl.classList.remove(':hover');
      });
    let currentEl: Element | null = el;
    while (currentEl) {
      if (currentEl.classList) {
        currentEl.classList.add(':hover');
      }
      currentEl = currentEl.parentElement;
    }
  }

  private isUserInteraction(event: eventWithTime): boolean {
    if (event.type !== EventType.IncrementalSnapshot) {
      return false;
    }
    return (
      event.data.source > IncrementalSource.Mutation &&
      event.data.source <= IncrementalSource.Input
    );
  }

  private backToNormal() {
    this.nextUserInteractionEvent = null;
    if (this.speedService.state.matches('normal')) {
      return;
    }
    this.speedService.send({ type: 'BACK_TO_NORMAL' });
    this.emitter.emit(ReplayerEvents.SkipEnd, {
      speed: this.speedService.state.context.normalSpeed,
    });
  }

  /**
   * Replace the virtual parent with the real parent.
   * @param frag fragment document, the virtual parent
   * @param parent real parent element
   */
  private restoreRealParent(frag: INode, parent: INode) {
    this.mirror.map[parent.__sn.id] = parent;
    /**
     * If we have already set value attribute on textarea,
     * then we could not apply text content as default value any more.
     */
    if (
      parent.__sn.type === NodeType.Element &&
      parent.__sn.tagName === 'textarea' &&
      frag.textContent
    ) {
      ((parent as unknown) as HTMLTextAreaElement).value = frag.textContent;
    }
    parent.appendChild(frag);
    // restore state of elements after they are mounted
    this.restoreState(parent);
  }

  /**
   * store state of elements before unmounted from dom recursively
   * the state should be restored in the handler of event ReplayerEvents.Flush
   * e.g. browser would lose scroll position after the process that we add children of parent node to Fragment Document as virtual dom
   */
  private storeState(parent: INode) {
    if (parent) {
      if (parent.nodeType === parent.ELEMENT_NODE) {
        const parentElement = (parent as unknown) as HTMLElement;
        if (parentElement.scrollLeft || parentElement.scrollTop) {
          // store scroll position state
          this.elementStateMap.set(parent, {
            scroll: [parentElement.scrollLeft, parentElement.scrollTop],
          });
        }
        if (parentElement.tagName === 'STYLE')
          storeCSSRules(
            parentElement as HTMLStyleElement,
            this.virtualStyleRulesMap,
          );
        const children = parentElement.children;
        for (const child of Array.from(children)) {
          this.storeState((child as unknown) as INode);
        }
      }
    }
  }

  /**
   * restore the state of elements recursively, which was stored before elements were unmounted from dom in virtual parent mode
   * this function corresponds to function storeState
   */
  private restoreState(parent: INode) {
    if (parent.nodeType === parent.ELEMENT_NODE) {
      const parentElement = (parent as unknown) as HTMLElement;
      if (this.elementStateMap.has(parent)) {
        const storedState = this.elementStateMap.get(parent)!;
        // restore scroll position
        if (storedState.scroll) {
          parentElement.scrollLeft = storedState.scroll[0];
          parentElement.scrollTop = storedState.scroll[1];
        }
        this.elementStateMap.delete(parent);
      }
      const children = parentElement.children;
      for (const child of Array.from(children)) {
        this.restoreState((child as unknown) as INode);
      }
    }
  }

  private restoreNodeSheet(node: INode) {
    const storedRules = this.virtualStyleRulesMap.get(node);
    if (node.nodeName !== 'STYLE') {
      return;
    }

    if (!storedRules) {
      return;
    }

    const styleNode = (node as unknown) as HTMLStyleElement;

    applyVirtualStyleRulesToNode(storedRules, styleNode);
  }

  private warnNodeNotFound(d: incrementalData, id: number) {
    if (this.treeIndex.idRemoved(id)) {
      this.warn(`Node with id '${id}' was previously removed. `, d);
    } else {
      this.warn(`Node with id '${id}' not found. `, d);
    }
  }

  private warnCanvasMutationFailed(
    d: canvasMutationData | canvasMutationCommand,
    error: unknown,
  ) {
    this.warn(`Has error on canvas update`, error, 'canvas mutation:', d);
  }

  private debugNodeNotFound(d: incrementalData, id: number) {
    /**
     * There maybe some valid scenes of node not being found.
     * Because DOM events are macrotask and MutationObserver callback
     * is microtask, so events fired on a removed DOM may emit
     * snapshots in the reverse order.
     */
    if (this.treeIndex.idRemoved(id)) {
      this.debug(
        REPLAY_CONSOLE_PREFIX,
        `Node with id '${id}' was previously removed. `,
        d,
      );
    } else {
      this.debug(REPLAY_CONSOLE_PREFIX, `Node with id '${id}' not found. `, d);
    }
  }

  private warn(...args: Parameters<typeof console.warn>) {
    if (!this.config.showWarning) {
      return;
    }
    console.warn(REPLAY_CONSOLE_PREFIX, ...args);
  }

  private debug(...args: Parameters<typeof console.log>) {
    if (!this.config.showDebug) {
      return;
    }
    // tslint:disable-next-line: no-console
    console.log(REPLAY_CONSOLE_PREFIX, ...args);
  }
}<|MERGE_RESOLUTION|>--- conflicted
+++ resolved
@@ -40,11 +40,8 @@
   mouseMovePos,
   IWindow,
   canvasMutationCommand,
-<<<<<<< HEAD
   canvasMutationParam,
-=======
   textMutation,
->>>>>>> 9ed6767a
 } from '../types';
 import {
   createMirror,

import {
  rebuild,
  buildNodeWithSN,
  INode,
  NodeType,
  BuildCache,
  createCache,
  idNodeMap,
} from 'rrweb-snapshot';
import {
  RRNode,
  RRDocument,
  RRElement,
  RRStyleElement,
  RRIFrameElement,
  StyleRuleType,
  VirtualStyleRules,
  buildFromDom,
  diff,
} from 'rrdom/es/document-browser';
import * as mittProxy from 'mitt';
import { polyfill as smoothscrollPolyfill } from './smoothscroll';
import { Timer } from './timer';
import { createPlayerService, createSpeedService } from './machine';
import {
  EventType,
  IncrementalSource,
  fullSnapshotEvent,
  eventWithTime,
  MouseInteractions,
  playerConfig,
  playerMetaData,
  viewportResizeDimension,
  missingNodeMap,
  addedNodeMutation,
  missingNode,
  incrementalSnapshotEvent,
  incrementalData,
  ReplayerEvents,
  Handler,
  Emitter,
  MediaInteractions,
  metaEvent,
  mutationData,
  scrollData,
  inputData,
  canvasMutationData,
  Mirror,
  styleAttributeValue,
  styleValueWithPriority,
  mouseMovePos,
  IWindow,
  canvasMutationCommand,
} from '../types';
import {
  createMirror,
  polyfill,
  queueToResolveTrees,
  iterateResolveTree,
  AppendedIframe,
  isIframeINode,
  isRRIFrameElement,
  getBaseDimension,
  hasShadowRoot,
  getNestedRule,
  getPositionsAndIndex,
} from '../utils';
import getInjectStyleRules from './styles/inject-style';
import './styles/style.css';
<<<<<<< HEAD
=======
import {
  applyVirtualStyleRulesToNode,
  storeCSSRules,
  StyleRuleType,
  VirtualStyleRules,
  VirtualStyleRulesMap,
  getNestedRule,
  getPositionsAndIndex,
} from './virtual-styles';
import canvasMutation from './canvas';
>>>>>>> 38ff3d8f

const SKIP_TIME_THRESHOLD = 10 * 1000;
const SKIP_TIME_INTERVAL = 5 * 1000;

// https://github.com/rollup/rollup/issues/1267#issuecomment-296395734
// tslint:disable-next-line
const mitt = (mittProxy as any).default || mittProxy;

const REPLAY_CONSOLE_PREFIX = '[replayer]';

const defaultMouseTailConfig = {
  duration: 500,
  lineCap: 'round',
  lineWidth: 3,
  strokeStyle: 'red',
} as const;

function indicatesTouchDevice(e: eventWithTime) {
  return (
    e.type == EventType.IncrementalSnapshot &&
    (e.data.source == IncrementalSource.TouchMove ||
      (e.data.source == IncrementalSource.MouseInteraction &&
        e.data.type == MouseInteractions.TouchStart))
  );
}

export class Replayer {
  public wrapper: HTMLDivElement;
  public iframe: HTMLIFrameElement;

  public service: ReturnType<typeof createPlayerService>;
  public speedService: ReturnType<typeof createSpeedService>;
  public get timer() {
    return this.service.state.context.timer;
  }

  public config: playerConfig;

  private mouse: HTMLDivElement;
  private mouseTail: HTMLCanvasElement | null = null;
  private tailPositions: Array<{ x: number; y: number }> = [];

  private emitter: Emitter = mitt();

  private nextUserInteractionEvent: eventWithTime | null;

  // tslint:disable-next-line: variable-name
  private legacy_missingNodeRetryMap: missingNodeMap = {};

  // The replayer uses the cache to speed up replay and scrubbing.
  private cache: BuildCache = createCache();

  private imageMap: Map<eventWithTime | string, HTMLImageElement> = new Map();

  private mirror: Mirror = createMirror();

  private firstFullSnapshot: eventWithTime | true | null = null;

  private newDocumentQueue: addedNodeMutation[] = [];

  private mousePos: mouseMovePos | null = null;
  private touchActive: boolean | null = null;
  private usingRRDom = false;
  private rrdom: RRDocument = new RRDocument();

  constructor(
    events: Array<eventWithTime | string>,
    config?: Partial<playerConfig>,
  ) {
    if (!config?.liveMode && events.length < 2) {
      throw new Error('Replayer need at least 2 events.');
    }
    const defaultConfig: playerConfig = {
      speed: 1,
      maxSpeed: 360,
      root: document.body,
      loadTimeout: 0,
      skipInactive: false,
      showWarning: true,
      showDebug: false,
      blockClass: 'rr-block',
      liveMode: false,
      insertStyleRules: [],
      triggerFocus: true,
      UNSAFE_replayCanvas: false,
      pauseAnimation: true,
      mouseTail: defaultMouseTailConfig,
    };
    this.config = Object.assign({}, defaultConfig, config);

    this.handleResize = this.handleResize.bind(this);
    this.getCastFn = this.getCastFn.bind(this);
    this.applyEventsSynchronously = this.applyEventsSynchronously.bind(this);
    this.emitter.on(ReplayerEvents.Resize, this.handleResize as Handler);

    this.setupDom();

    this.emitter.on(ReplayerEvents.Flush, () => {
      if (this.usingRRDom) {
        diff((this.iframe.contentDocument! as unknown) as INode, this.rrdom, {
          mirror: this.mirror,
          applyInput: this.applyInput.bind(this),
          applyScroll: this.applyScroll.bind(this),
        });
        this.rrdom.destroyTree();
        this.usingRRDom = false;
      }

<<<<<<< HEAD
      if (this.mousePos) {
        this.moveAndHover(
          this.mousePos.x,
          this.mousePos.y,
          this.mousePos.id,
          true,
          this.mousePos.debugData,
        );
=======
      for (const d of scrollMap.values()) {
        this.applyScroll(d, true);
      }
      for (const d of inputMap.values()) {
        this.applyInput(d);
>>>>>>> 38ff3d8f
      }
      this.mousePos = null;
    });
    this.emitter.on(ReplayerEvents.PlayBack, () => {
      this.firstFullSnapshot = null;
      this.mirror.reset();
    });

    const timer = new Timer([], config?.speed || defaultConfig.speed);
    this.service = createPlayerService(
      {
        events: events
          .map((e) => {
            if (config && config.unpackFn) {
              return config.unpackFn(e as string);
            }
            return e as eventWithTime;
          })
          .sort((a1, a2) => a1.timestamp - a2.timestamp),
        timer,
        timeOffset: 0,
        baselineTime: 0,
        lastPlayedEvent: null,
      },
      {
        getCastFn: this.getCastFn,
        applyEventsSynchronously: this.applyEventsSynchronously,
        emitter: this.emitter,
      },
    );
    this.service.start();
    this.service.subscribe((state) => {
      this.emitter.emit(ReplayerEvents.StateChange, {
        player: state,
      });
    });
    this.speedService = createSpeedService({
      normalSpeed: -1,
      timer,
    });
    this.speedService.start();
    this.speedService.subscribe((state) => {
      this.emitter.emit(ReplayerEvents.StateChange, {
        speed: state,
      });
    });

    // rebuild first full snapshot as the poster of the player
    // maybe we can cache it for performance optimization
    const firstMeta = this.service.state.context.events.find(
      (e) => e.type === EventType.Meta,
    );
    const firstFullsnapshot = this.service.state.context.events.find(
      (e) => e.type === EventType.FullSnapshot,
    );
    if (firstMeta) {
      const { width, height } = firstMeta.data as metaEvent['data'];
      setTimeout(() => {
        this.emitter.emit(ReplayerEvents.Resize, {
          width,
          height,
        });
      }, 0);
    }
    if (firstFullsnapshot) {
      setTimeout(() => {
        // when something has been played, there is no need to rebuild poster
        if (this.firstFullSnapshot) {
          // true if any other fullSnapshot has been executed by Timer already
          return;
        }
        this.firstFullSnapshot = firstFullsnapshot;
        this.rebuildFullSnapshot(
          firstFullsnapshot as fullSnapshotEvent & { timestamp: number },
        );
        this.iframe.contentWindow!.scrollTo(
          (firstFullsnapshot as fullSnapshotEvent).data.initialOffset,
        );
      }, 1);
    }
    if (this.service.state.context.events.find(indicatesTouchDevice)) {
      this.mouse.classList.add('touch-device');
    }
  }

  public on(event: string, handler: Handler) {
    this.emitter.on(event, handler);
    return this;
  }

  public off(event: string, handler: Handler) {
    this.emitter.off(event, handler);
    return this;
  }

  public setConfig(config: Partial<playerConfig>) {
    Object.keys(config).forEach((key) => {
      // @ts-ignore
      this.config[key] = config[key];
    });
    if (!this.config.skipInactive) {
      this.backToNormal();
    }
    if (typeof config.speed !== 'undefined') {
      this.speedService.send({
        type: 'SET_SPEED',
        payload: {
          speed: config.speed!,
        },
      });
    }
    if (typeof config.mouseTail !== 'undefined') {
      if (config.mouseTail === false) {
        if (this.mouseTail) {
          this.mouseTail.style.display = 'none';
        }
      } else {
        if (!this.mouseTail) {
          this.mouseTail = document.createElement('canvas');
          this.mouseTail.width = Number.parseFloat(this.iframe.width);
          this.mouseTail.height = Number.parseFloat(this.iframe.height);
          this.mouseTail.classList.add('replayer-mouse-tail');
          this.wrapper.insertBefore(this.mouseTail, this.iframe);
        }
        this.mouseTail.style.display = 'inherit';
      }
    }
  }

  public getMetaData(): playerMetaData {
    const firstEvent = this.service.state.context.events[0];
    const lastEvent = this.service.state.context.events[
      this.service.state.context.events.length - 1
    ];
    return {
      startTime: firstEvent.timestamp,
      endTime: lastEvent.timestamp,
      totalTime: lastEvent.timestamp - firstEvent.timestamp,
    };
  }

  public getCurrentTime(): number {
    return this.timer.timeOffset + this.getTimeOffset();
  }

  public getTimeOffset(): number {
    const { baselineTime, events } = this.service.state.context;
    return baselineTime - events[0].timestamp;
  }

  public getMirror(): Mirror {
    return this.mirror;
  }

  /**
   * This API was designed to be used as play at any time offset.
   * Since we minimized the data collected from recorder, we do not
   * have the ability of undo an event.
   * So the implementation of play at any time offset will always iterate
   * all of the events, cast event before the offset synchronously
   * and cast event after the offset asynchronously with timer.
   * @param timeOffset number
   */
  public play(timeOffset = 0) {
    if (this.service.state.matches('paused')) {
      this.service.send({ type: 'PLAY', payload: { timeOffset } });
    } else {
      this.service.send({ type: 'PAUSE' });
      this.service.send({ type: 'PLAY', payload: { timeOffset } });
    }
    this.iframe.contentDocument
      ?.getElementsByTagName('html')[0]
      .classList.remove('rrweb-paused');
    this.emitter.emit(ReplayerEvents.Start);
  }

  public pause(timeOffset?: number) {
    if (timeOffset === undefined && this.service.state.matches('playing')) {
      this.service.send({ type: 'PAUSE' });
    }
    if (typeof timeOffset === 'number') {
      this.play(timeOffset);
      this.service.send({ type: 'PAUSE' });
    }
    this.iframe.contentDocument
      ?.getElementsByTagName('html')[0]
      .classList.add('rrweb-paused');
    this.emitter.emit(ReplayerEvents.Pause);
  }

  public resume(timeOffset = 0) {
    console.warn(
      `The 'resume' will be departed in 1.0. Please use 'play' method which has the same interface.`,
    );
    this.play(timeOffset);
    this.emitter.emit(ReplayerEvents.Resume);
  }

  public startLive(baselineTime?: number) {
    this.service.send({ type: 'TO_LIVE', payload: { baselineTime } });
  }

  public addEvent(rawEvent: eventWithTime | string) {
    const event = this.config.unpackFn
      ? this.config.unpackFn(rawEvent as string)
      : (rawEvent as eventWithTime);
    if (indicatesTouchDevice(event)) {
      this.mouse.classList.add('touch-device');
    }
    Promise.resolve().then(() =>
      this.service.send({ type: 'ADD_EVENT', payload: { event } }),
    );
  }

  public enableInteract() {
    this.iframe.setAttribute('scrolling', 'auto');
    this.iframe.style.pointerEvents = 'auto';
  }

  public disableInteract() {
    this.iframe.setAttribute('scrolling', 'no');
    this.iframe.style.pointerEvents = 'none';
  }

  /**
   * Empties the replayer's cache and reclaims memory.
   * The replayer will use this cache to speed up the playback.
   */
  public resetCache() {
    this.cache = createCache();
  }

  private setupDom() {
    this.wrapper = document.createElement('div');
    this.wrapper.classList.add('replayer-wrapper');
    this.config.root!.appendChild(this.wrapper);

    this.mouse = document.createElement('div');
    this.mouse.classList.add('replayer-mouse');
    this.wrapper.appendChild(this.mouse);

    if (this.config.mouseTail !== false) {
      this.mouseTail = document.createElement('canvas');
      this.mouseTail.classList.add('replayer-mouse-tail');
      this.mouseTail.style.display = 'inherit';
      this.wrapper.appendChild(this.mouseTail);
    }

    this.iframe = document.createElement('iframe');
    const attributes = ['allow-same-origin'];
    if (this.config.UNSAFE_replayCanvas) {
      attributes.push('allow-scripts');
    }
    // hide iframe before first meta event
    this.iframe.style.display = 'none';
    this.iframe.setAttribute('sandbox', attributes.join(' '));
    this.disableInteract();
    this.wrapper.appendChild(this.iframe);
    if (this.iframe.contentWindow && this.iframe.contentDocument) {
      smoothscrollPolyfill(
        this.iframe.contentWindow,
        this.iframe.contentDocument,
      );

      polyfill(this.iframe.contentWindow as IWindow);
    }
  }

  private handleResize(dimension: viewportResizeDimension) {
    this.iframe.style.display = 'inherit';
    for (const el of [this.mouseTail, this.iframe]) {
      if (!el) {
        continue;
      }
      el.setAttribute('width', String(dimension.width));
      el.setAttribute('height', String(dimension.height));
    }
  }

  private applyEventsSynchronously(events: Array<eventWithTime>) {
    for (const event of events) {
      switch (event.type) {
        case EventType.DomContentLoaded:
        case EventType.Load:
        case EventType.Custom:
          continue;
        case EventType.FullSnapshot:
        case EventType.Meta:
        case EventType.Plugin:
          break;
        case EventType.IncrementalSnapshot:
          switch (event.data.source) {
            case IncrementalSource.MediaInteraction:
              continue;
            default:
              break;
          }
          break;
        default:
          break;
      }
      const castFn = this.getCastFn(event, true);
      castFn();
    }
    if (this.touchActive === true) {
      this.mouse.classList.add('touch-active');
    } else if (this.touchActive === false) {
      this.mouse.classList.remove('touch-active');
    }
    this.touchActive = null;
  }

  private getCastFn(event: eventWithTime, isSync = false) {
    let castFn: undefined | (() => void);
    switch (event.type) {
      case EventType.DomContentLoaded:
      case EventType.Load:
        break;
      case EventType.Custom:
        castFn = () => {
          /**
           * emit custom-event and pass the event object.
           *
           * This will add more value to the custom event and allows the client to react for custom-event.
           */
          this.emitter.emit(ReplayerEvents.CustomEvent, event);
        };
        break;
      case EventType.Meta:
        castFn = () =>
          this.emitter.emit(ReplayerEvents.Resize, {
            width: event.data.width,
            height: event.data.height,
          });
        break;
      case EventType.FullSnapshot:
        castFn = () => {
          if (this.firstFullSnapshot) {
            if (this.firstFullSnapshot === event) {
              // we've already built this exact FullSnapshot when the player was mounted, and haven't built any other FullSnapshot since
              this.firstFullSnapshot = true; // forget as we might need to re-execute this FullSnapshot later e.g. to rebuild after scrubbing
              return;
            }
          } else {
            // Timer (requestAnimationFrame) can be faster than setTimeout(..., 1)
            this.firstFullSnapshot = true;
          }
          this.rebuildFullSnapshot(event, isSync);
          this.iframe.contentWindow!.scrollTo(event.data.initialOffset);
        };
        break;
      case EventType.IncrementalSnapshot:
        castFn = () => {
          this.applyIncremental(event, isSync);
          if (isSync) {
            // do not check skip in sync
            return;
          }
          if (event === this.nextUserInteractionEvent) {
            this.nextUserInteractionEvent = null;
            this.backToNormal();
          }
          if (this.config.skipInactive && !this.nextUserInteractionEvent) {
            for (const _event of this.service.state.context.events) {
              if (_event.timestamp! <= event.timestamp!) {
                continue;
              }
              if (this.isUserInteraction(_event)) {
                if (
                  _event.delay! - event.delay! >
                  SKIP_TIME_THRESHOLD *
                    this.speedService.state.context.timer.speed
                ) {
                  this.nextUserInteractionEvent = _event;
                }
                break;
              }
            }
            if (this.nextUserInteractionEvent) {
              const skipTime =
                this.nextUserInteractionEvent.delay! - event.delay!;
              const payload = {
                speed: Math.min(
                  Math.round(skipTime / SKIP_TIME_INTERVAL),
                  this.config.maxSpeed,
                ),
              };
              this.speedService.send({ type: 'FAST_FORWARD', payload });
              this.emitter.emit(ReplayerEvents.SkipStart, payload);
            }
          }
        };
        break;
      default:
    }
    const wrappedCastFn = () => {
      if (castFn) {
        castFn();
      }

      for (const plugin of this.config.plugins || []) {
        plugin.handler(event, isSync, { replayer: this });
      }

      this.service.send({ type: 'CAST_EVENT', payload: { event } });

      // events are kept sorted by timestamp, check if this is the last event
      let last_index = this.service.state.context.events.length - 1;
      if (event === this.service.state.context.events[last_index]) {
        const finish = () => {
          if (last_index < this.service.state.context.events.length - 1) {
            // more events have been added since the setTimeout
            return;
          }
          this.backToNormal();
          this.service.send('END');
          this.emitter.emit(ReplayerEvents.Finish);
        };
        if (
          event.type === EventType.IncrementalSnapshot &&
          event.data.source === IncrementalSource.MouseMove &&
          event.data.positions.length
        ) {
          // defer finish event if the last event is a mouse move
          setTimeout(() => {
            finish();
          }, Math.max(0, -event.data.positions[0].timeOffset + 50)); // Add 50 to make sure the timer would check the last mousemove event. Otherwise, the timer may be stopped by the service before checking the last event.
        } else {
          finish();
        }
      }

      this.emitter.emit(ReplayerEvents.EventCast, event);
    };
    return wrappedCastFn;
  }

  private rebuildFullSnapshot(
    event: fullSnapshotEvent & { timestamp: number },
    isSync: boolean = false,
  ) {
    if (!this.iframe.contentDocument) {
      return console.warn('Looks like your replayer has been destroyed.');
    }
    if (Object.keys(this.legacy_missingNodeRetryMap).length) {
      console.warn(
        'Found unresolved missing node map',
        this.legacy_missingNodeRetryMap,
      );
    }
    this.legacy_missingNodeRetryMap = {};
    const collected: AppendedIframe[] = [];
    this.mirror.map = rebuild(event.data.node, {
      doc: this.iframe.contentDocument,
      afterAppend: (builtNode) => {
        this.collectIframeAndAttachDocument(collected, builtNode);
      },
      cache: this.cache,
    })[1];
    for (const { mutationInQueue, builtNode } of collected) {
      this.attachDocumentToIframe(mutationInQueue, builtNode);
      this.newDocumentQueue = this.newDocumentQueue.filter(
        (m) => m !== mutationInQueue,
      );
    }
    const { documentElement, head } = this.iframe.contentDocument;
    this.insertStyleRules(documentElement, head);
    if (!this.service.state.matches('playing')) {
      this.iframe.contentDocument
        .getElementsByTagName('html')[0]
        .classList.add('rrweb-paused');
    }
    this.emitter.emit(ReplayerEvents.FullsnapshotRebuilded, event);
    if (!isSync) {
      this.waitForStylesheetLoad();
    }
    if (this.config.UNSAFE_replayCanvas) {
      this.preloadAllImages();
    }
  }

  private insertStyleRules(
    documentElement: HTMLElement | RRElement,
    head: HTMLHeadElement | RRElement,
  ) {
    const injectStylesRules = getInjectStyleRules(
      this.config.blockClass,
    ).concat(this.config.insertStyleRules);
    if (this.config.pauseAnimation) {
      injectStylesRules.push(
        'html.rrweb-paused *, html.rrweb-paused *:before, html.rrweb-paused *:after { animation-play-state: paused !important; }',
      );
    }
    if (this.usingRRDom) {
      const styleEl = this.rrdom.createElement('style') as RRStyleElement;
      styleEl.__sn = {
        type: NodeType.Element,
        tagName: 'style',
        childNodes: [],
        attributes: {},
        id: this.rrdom._notSerializedId,
      };
      (documentElement as RRElement)!.insertBefore(styleEl, head as RRElement);
      for (let idx = 0; idx < injectStylesRules.length; idx++) {
        // push virtual styles
        styleEl.rules.push({
          cssText: injectStylesRules[idx],
          type: StyleRuleType.Insert,
          index: idx,
        });
      }
    } else {
      const styleEl = document.createElement('style');
      (documentElement as HTMLElement)!.insertBefore(
        styleEl,
        head as HTMLHeadElement,
      );
      for (let idx = 0; idx < injectStylesRules.length; idx++) {
        (styleEl.sheet! as CSSStyleSheet).insertRule(
          injectStylesRules[idx],
          idx,
        );
      }
    }
  }

  private attachDocumentToIframe(
    mutation: addedNodeMutation,
    iframeEl: HTMLIFrameElement | RRIFrameElement,
  ) {
    const collected: AppendedIframe[] = [];
    buildNodeWithSN(mutation.node, {
      doc: (iframeEl.contentDocument! as unknown) as Document,
      map: this.usingRRDom
        ? ((this.rrdom.mirror.map as unknown) as idNodeMap)
        : this.mirror.map,
      hackCss: true,
      skipChild: false,
      afterAppend: (builtNode) => {
        this.collectIframeAndAttachDocument(collected, builtNode);
        if (
          builtNode.__sn.type === NodeType.Element &&
          builtNode.__sn.tagName.toUpperCase() === 'HTML'
        ) {
          const { documentElement, head } = iframeEl.contentDocument!;
          this.insertStyleRules(documentElement, head);
        }
      },
      cache: this.cache,
    });
    for (const { mutationInQueue, builtNode } of collected) {
      this.attachDocumentToIframe(mutationInQueue, builtNode);
      this.newDocumentQueue = this.newDocumentQueue.filter(
        (m) => m !== mutationInQueue,
      );
    }
  }

  private collectIframeAndAttachDocument(
    collected: AppendedIframe[],
    builtNode: INode,
  ) {
    if (isIframeINode(builtNode) || isRRIFrameElement(builtNode)) {
      const mutationInQueue = this.newDocumentQueue.find(
        (m) => m.parentId === builtNode.__sn.id,
      );
      if (mutationInQueue) {
        collected.push({ mutationInQueue, builtNode });
      }
    }
  }

  /**
   * pause when loading style sheet, resume when loaded all timeout exceed
   */
  private waitForStylesheetLoad() {
    const head = this.iframe.contentDocument?.head;
    if (head) {
      const unloadSheets: Set<HTMLLinkElement> = new Set();
      let timer: ReturnType<typeof setTimeout> | -1;
      let beforeLoadState = this.service.state;
      const stateHandler = () => {
        beforeLoadState = this.service.state;
      };
      this.emitter.on(ReplayerEvents.Start, stateHandler);
      this.emitter.on(ReplayerEvents.Pause, stateHandler);
      const unsubscribe = () => {
        this.emitter.off(ReplayerEvents.Start, stateHandler);
        this.emitter.off(ReplayerEvents.Pause, stateHandler);
      };
      head
        .querySelectorAll('link[rel="stylesheet"]')
        .forEach((css: HTMLLinkElement) => {
          if (!css.sheet) {
            unloadSheets.add(css);
            css.addEventListener('load', () => {
              unloadSheets.delete(css);
              // all loaded and timer not released yet
              if (unloadSheets.size === 0 && timer !== -1) {
                if (beforeLoadState.matches('playing')) {
                  this.play(this.getCurrentTime());
                }
                this.emitter.emit(ReplayerEvents.LoadStylesheetEnd);
                if (timer) {
                  clearTimeout(timer);
                }
                unsubscribe();
              }
            });
          }
        });

      if (unloadSheets.size > 0) {
        // find some unload sheets after iterate
        this.service.send({ type: 'PAUSE' });
        this.emitter.emit(ReplayerEvents.LoadStylesheetStart);
        timer = setTimeout(() => {
          if (beforeLoadState.matches('playing')) {
            this.play(this.getCurrentTime());
          }
          // mark timer was called
          timer = -1;
          unsubscribe();
        }, this.config.loadTimeout);
      }
    }
  }

  private hasImageArg(args: any[]): boolean {
    for (const arg of args) {
      if (!arg || typeof arg !== 'object') {
        // do nothing
      } else if ('rr_type' in arg && 'args' in arg) {
        if (this.hasImageArg(arg.args)) return true;
      } else if ('rr_type' in arg && arg.rr_type === 'HTMLImageElement') {
        return true; // has image!
      } else if (arg instanceof Array) {
        if (this.hasImageArg(arg)) return true;
      }
    }
    return false;
  }

  private getImageArgs(args: any[]): string[] {
    const images: string[] = [];
    for (const arg of args) {
      if (!arg || typeof arg !== 'object') {
        // do nothing
      } else if ('rr_type' in arg && 'args' in arg) {
        images.push(...this.getImageArgs(arg.args));
      } else if ('rr_type' in arg && arg.rr_type === 'HTMLImageElement') {
        images.push(arg.src);
      } else if (arg instanceof Array) {
        images.push(...this.getImageArgs(arg));
      }
    }
    return images;
  }

  /**
   * pause when there are some canvas drawImage args need to be loaded
   */
  private preloadAllImages() {
    // TODO check useful status
    let beforeLoadState = this.service.state;
    const stateHandler = () => {
      beforeLoadState = this.service.state;
    };
    this.emitter.on(ReplayerEvents.Start, stateHandler);
    this.emitter.on(ReplayerEvents.Pause, stateHandler);
    for (const event of this.service.state.context.events) {
      if (
        event.type === EventType.IncrementalSnapshot &&
        event.data.source === IncrementalSource.CanvasMutation
      )
        if ('commands' in event.data) {
          event.data.commands.forEach((c) => this.preloadImages(c, event));
        } else {
          this.preloadImages(event.data, event);
        }
    }
  }

  private preloadImages(data: canvasMutationCommand, event: eventWithTime) {
    if (
      data.property === 'drawImage' &&
      typeof data.args[0] === 'string' &&
      !this.imageMap.has(event)
    ) {
      const canvas = document.createElement('canvas');
      const ctx = canvas.getContext('2d');
      const imgd = ctx?.createImageData(canvas.width, canvas.height);
      let d = imgd?.data;
      d = JSON.parse(data.args[0]);
      ctx?.putImageData(imgd!, 0, 0);
    } else if (this.hasImageArg(data.args)) {
      this.getImageArgs(data.args).forEach((url) => {
        const image = new Image();
        image.src = url; // this preloads the image
        this.imageMap.set(url, image);
      });
    }
  }

  private applyIncremental(
    e: incrementalSnapshotEvent & { timestamp: number; delay?: number },
    isSync: boolean,
  ) {
    const { data: d } = e;
    switch (d.source) {
      case IncrementalSource.Mutation: {
        try {
          this.applyMutation(d, isSync);
        } catch (error) {
          this.warn(`Exception in mutation ${error.message || error}`, d);
        }
        break;
      }
      case IncrementalSource.Drag:
      case IncrementalSource.TouchMove:
      case IncrementalSource.MouseMove:
        if (isSync) {
          const lastPosition = d.positions[d.positions.length - 1];
          this.mousePos = {
            x: lastPosition.x,
            y: lastPosition.y,
            id: lastPosition.id,
            debugData: d,
          };
        } else {
          d.positions.forEach((p) => {
            const action = {
              doAction: () => {
                this.moveAndHover(p.x, p.y, p.id, isSync, d);
              },
              delay:
                p.timeOffset +
                e.timestamp -
                this.service.state.context.baselineTime,
            };
            this.timer.addAction(action);
          });
          // add a dummy action to keep timer alive
          this.timer.addAction({
            doAction() {},
            delay: e.delay! - d.positions[0]?.timeOffset,
          });
        }
        break;
      case IncrementalSource.MouseInteraction: {
        /**
         * Same as the situation of missing input target.
         */
        if (d.id === -1 || isSync) {
          break;
        }
        const event = new Event(MouseInteractions[d.type].toLowerCase());
        const target = this.mirror.getNode(d.id);
        if (!target) {
          return this.debugNodeNotFound(d, d.id);
        }
        this.emitter.emit(ReplayerEvents.MouseInteraction, {
          type: d.type,
          target,
        });
        const { triggerFocus } = this.config;
        switch (d.type) {
          case MouseInteractions.Blur:
            if ('blur' in ((target as Node) as HTMLElement)) {
              ((target as Node) as HTMLElement).blur();
            }
            break;
          case MouseInteractions.Focus:
            if (triggerFocus && ((target as Node) as HTMLElement).focus) {
              ((target as Node) as HTMLElement).focus({
                preventScroll: true,
              });
            }
            break;
          case MouseInteractions.Click:
          case MouseInteractions.TouchStart:
          case MouseInteractions.TouchEnd:
            if (isSync) {
              if (d.type === MouseInteractions.TouchStart) {
                this.touchActive = true;
              } else if (d.type === MouseInteractions.TouchEnd) {
                this.touchActive = false;
              }
              this.mousePos = {
                x: d.x,
                y: d.y,
                id: d.id,
                debugData: d,
              };
            } else {
              if (d.type === MouseInteractions.TouchStart) {
                // don't draw a trail as user has lifted finger and is placing at a new point
                this.tailPositions.length = 0;
              }
              this.moveAndHover(d.x, d.y, d.id, isSync, d);
              if (d.type === MouseInteractions.Click) {
                /*
                 * don't want target.click() here as could trigger an iframe navigation
                 * instead any effects of the click should already be covered by mutations
                 */
                /*
                 * removal and addition of .active class (along with void line to trigger repaint)
                 * triggers the 'click' css animation in styles/style.css
                 */
                this.mouse.classList.remove('active');
                // tslint:disable-next-line
                void this.mouse.offsetWidth;
                this.mouse.classList.add('active');
              } else if (d.type === MouseInteractions.TouchStart) {
                void this.mouse.offsetWidth; // needed for the position update of moveAndHover to apply without the .touch-active transition
                this.mouse.classList.add('touch-active');
              } else if (d.type === MouseInteractions.TouchEnd) {
                this.mouse.classList.remove('touch-active');
              }
            }
            break;
          case MouseInteractions.TouchCancel:
            if (isSync) {
              this.touchActive = false;
            } else {
              this.mouse.classList.remove('touch-active');
            }
            break;
          default:
            target.dispatchEvent(event);
        }
        break;
      }
      case IncrementalSource.Scroll: {
        /**
         * Same as the situation of missing input target.
         */
        if (d.id === -1) {
          break;
        }
        if (this.usingRRDom) {
          const target = this.rrdom.mirror.getNode(d.id) as RRElement;
          if (!target) {
            return this.debugNodeNotFound(d, d.id);
          }
          target.scrollData = d;
          break;
        }
<<<<<<< HEAD
        // Use isSync rather than this.usingRRDom because not every fast-forward process uses virtual dom optimization.
        this.applyScroll(d, isSync);
=======
        this.applyScroll(d, false);
>>>>>>> 38ff3d8f
        break;
      }
      case IncrementalSource.ViewportResize:
        this.emitter.emit(ReplayerEvents.Resize, {
          width: d.width,
          height: d.height,
        });
        break;
      case IncrementalSource.Input: {
        /**
         * Input event on an unserialized node usually means the event
         * was synchrony triggered programmatically after the node was
         * created. This means there was not an user observable interaction
         * and we do not need to replay it.
         */
        if (d.id === -1) {
          break;
        }
        if (this.usingRRDom) {
          const target = this.rrdom.mirror.getNode(d.id) as RRElement;
          if (!target) {
            return this.debugNodeNotFound(d, d.id);
          }
          target.inputData = d;
          break;
        }
        this.applyInput(d);
        break;
      }
      case IncrementalSource.MediaInteraction: {
        // TODO what if the media element doesn't exist
        const target = this.mirror.getNode(d.id);
        if (!target) {
          return this.debugNodeNotFound(d, d.id);
        }
        const mediaEl = (target as Node) as HTMLMediaElement;
        try {
          if (d.currentTime) {
            mediaEl.currentTime = d.currentTime;
          }
          if (d.volume) {
            mediaEl.volume = d.volume;
          }
          if (d.muted) {
            mediaEl.muted = d.muted;
          }
          if (d.type === MediaInteractions.Pause) {
            mediaEl.pause();
          }
          if (d.type === MediaInteractions.Play) {
            // remove listener for 'canplay' event because play() is async and returns a promise
            // i.e. media will evntualy start to play when data is loaded
            // 'canplay' event fires even when currentTime attribute changes which may lead to
            // unexpeted behavior
            mediaEl.play();
          }
        } catch (error) {
          if (this.config.showWarning) {
            console.warn(
              `Failed to replay media interactions: ${error.message || error}`,
            );
          }
        }
        break;
      }
      case IncrementalSource.StyleSheetRule: {
        if (this.usingRRDom) {
          const target = this.rrdom.mirror.getNode(d.id) as RRStyleElement;
          if (!target) {
            return this.debugNodeNotFound(d, d.id);
          }
          const rules: VirtualStyleRules = target.rules;
          d.adds?.forEach(({ rule, index: nestedIndex }) =>
            rules?.push({
              cssText: rule,
              index: nestedIndex,
              type: StyleRuleType.Insert,
            }),
          );
          d.removes?.forEach(({ index: nestedIndex }) =>
            rules?.push({ index: nestedIndex, type: StyleRuleType.Remove }),
          );
        } else {
          const target = this.mirror.getNode(d.id);
          if (!target) {
            return this.debugNodeNotFound(d, d.id);
          }
          const styleSheet = ((target as Node) as HTMLStyleElement).sheet!;
          d.adds?.forEach(({ rule, index: nestedIndex }) => {
            try {
              if (Array.isArray(nestedIndex)) {
                const { positions, index } = getPositionsAndIndex(nestedIndex);
                const nestedRule = getNestedRule(
                  styleSheet.cssRules,
                  positions,
                );
                nestedRule.insertRule(rule, index);
              } else {
                const index =
                  nestedIndex === undefined
                    ? undefined
                    : Math.min(nestedIndex, styleSheet.cssRules.length);
                styleSheet.insertRule(rule, index);
              }
            } catch (e) {
              /**
               * sometimes we may capture rules with browser prefix
               * insert rule with prefixs in other browsers may cause Error
               */
              /**
               * accessing styleSheet rules may cause SecurityError
               * for specific access control settings
               */
            }
          });

          d.removes?.forEach(({ index: nestedIndex }) => {
            try {
              if (Array.isArray(nestedIndex)) {
                const { positions, index } = getPositionsAndIndex(nestedIndex);
                const nestedRule = getNestedRule(
                  styleSheet.cssRules,
                  positions,
                );
                nestedRule.deleteRule(index || 0);
              } else {
                styleSheet?.deleteRule(nestedIndex);
              }
            } catch (e) {
              /**
               * same as insertRule
               */
            }
          });
        }
        break;
      }
      case IncrementalSource.StyleDeclaration: {
        if (this.usingRRDom) {
          const target = this.rrdom.mirror.getNode(d.id) as RRStyleElement;
          if (!target) {
            return this.debugNodeNotFound(d, d.id);
          }
          const rules: VirtualStyleRules = target.rules;
          d.set &&
            rules.push({
              type: StyleRuleType.SetProperty,
              index: d.index,
              ...d.set,
            });
          d.remove &&
            rules.push({
              type: StyleRuleType.RemoveProperty,
              index: d.index,
              ...d.remove,
            });
        } else {
          const target = (this.mirror.getNode(
            d.id,
          ) as Node) as HTMLStyleElement;
          if (!target) {
            return this.debugNodeNotFound(d, d.id);
          }
          const styleSheet = target.sheet!;
          if (d.set) {
            const rule = (getNestedRule(
              styleSheet.rules,
              d.index,
            ) as unknown) as CSSStyleRule;
            rule.style.setProperty(d.set.property, d.set.value, d.set.priority);
          }

          if (d.remove) {
            const rule = (getNestedRule(
              styleSheet.rules,
              d.index,
            ) as unknown) as CSSStyleRule;
            rule.style.removeProperty(d.remove.property);
          }
        }
        break;
      }
      case IncrementalSource.CanvasMutation: {
        // TODO adopt rrdom here
        if (!this.config.UNSAFE_replayCanvas) {
          return;
        }
        const target = this.mirror.getNode(d.id);
        if (!target) {
          return this.debugNodeNotFound(d, d.id);
        }

        canvasMutation({
          event: e,
          mutation: d,
          target: (target as unknown) as HTMLCanvasElement,
          imageMap: this.imageMap,
          errorHandler: this.warnCanvasMutationFailed.bind(this),
        });

        break;
      }
      case IncrementalSource.Font: {
        try {
          const fontFace = new FontFace(
            d.family,
            d.buffer ? new Uint8Array(JSON.parse(d.fontSource)) : d.fontSource,
            d.descriptors,
          );
          this.iframe.contentDocument?.fonts.add(fontFace);
        } catch (error) {
          if (this.config.showWarning) {
            console.warn(error);
          }
        }
        break;
      }
      default:
    }
  }

  private applyMutation(d: mutationData, useVirtualParent: boolean) {
    // Only apply virtual dom optimization if the fast-forward process has node mutation. Because the cost of creating a rrdom tree and executing the diff algorithm is usually higher than directly applying other kind of events.
    if (!this.usingRRDom && useVirtualParent) {
      this.usingRRDom = true;
      buildFromDom(this.iframe.contentDocument!, this.rrdom, this.rrdom.mirror);
    }
    const mirror = useVirtualParent ? this.rrdom.mirror : this.mirror;
    d.removes.forEach((mutation) => {
      let target = mirror.getNode(mutation.id);
      if (!target) {
        if (d.removes.find((r) => r.id === mutation.parentId)) {
          // no need to warn, parent was already removed
          return;
        }
        return this.warnNodeNotFound(d, mutation.id);
      }
      let parent: INode | null | ShadowRoot | RRNode = mirror.getNode(
        mutation.parentId,
      );
      if (!parent) {
        return this.warnNodeNotFound(d, mutation.parentId);
      }
      if (mutation.isShadow && hasShadowRoot(parent as Node)) {
        parent = (parent as Element | RRElement).shadowRoot;
      }
      // target may be removed with its parents before
      mirror.removeNodeFromMap(target as INode & RRNode);
      if (parent)
        try {
          parent.removeChild(target as INode & RRNode);
        } catch (error) {
          if (error instanceof DOMException) {
            this.warn(
              'parent could not remove child in mutation',
              parent,
              target,
              d,
            );
          } else {
            throw error;
          }
        }
    });

    // tslint:disable-next-line: variable-name
    const legacy_missingNodeMap: missingNodeMap = {
      ...this.legacy_missingNodeRetryMap,
    };
    const queue: addedNodeMutation[] = [];

    // next not present at this moment
    const nextNotInDOM = (mutation: addedNodeMutation) => {
      let next: Node | null = null;
      if (mutation.nextId) {
        next = mirror.getNode(mutation.nextId) as Node;
      }
      // next not present at this moment
      if (
        mutation.nextId !== null &&
        mutation.nextId !== undefined &&
        mutation.nextId !== -1 &&
        !next
      ) {
        return true;
      }
      return false;
    };

    const appendNode = (mutation: addedNodeMutation) => {
      if (!this.iframe.contentDocument) {
        return console.warn('Looks like your replayer has been destroyed.');
      }
      let parent: INode | null | ShadowRoot | RRNode = mirror.getNode(
        mutation.parentId,
      );
      if (!parent) {
        if (mutation.node.type === NodeType.Document) {
          // is newly added document, maybe the document node of an iframe
          return this.newDocumentQueue.push(mutation);
        }
        return queue.push(mutation);
      }

      if (mutation.node.isShadow && hasShadowRoot(parent as Node)) {
        parent = (parent as Element | RRElement).shadowRoot as ShadowRoot;
      }

      let previous: Node | RRNode | null = null;
      let next: Node | RRNode | null = null;
      if (mutation.previousId) {
        previous = mirror.getNode(mutation.previousId) as Node | RRNode;
      }
      if (mutation.nextId) {
        next = mirror.getNode(mutation.nextId) as Node | RRNode;
      }
      if (nextNotInDOM(mutation)) {
        return queue.push(mutation);
      }

      if (mutation.node.rootId && !mirror.getNode(mutation.node.rootId)) {
        return;
      }

      const targetDoc = mutation.node.rootId
        ? mirror.getNode(mutation.node.rootId)
        : useVirtualParent
        ? this.rrdom
        : this.iframe.contentDocument;
      if (isIframeINode(parent) || isRRIFrameElement(parent)) {
        this.attachDocumentToIframe(mutation, parent);
        return;
      }
      const target = buildNodeWithSN(mutation.node, {
        doc: targetDoc as Document,
        map: mirror.map as idNodeMap,
        skipChild: true,
        hackCss: true,
        cache: this.cache,
      }) as INode | RRNode;

      // legacy data, we should not have -1 siblings any more
      if (mutation.previousId === -1 || mutation.nextId === -1) {
        legacy_missingNodeMap[mutation.node.id] = {
          node: target,
          mutation,
        };
        return;
      }

      if (
        '__sn' in parent &&
        parent.__sn.type === NodeType.Element &&
        parent.__sn.tagName === 'textarea' &&
        mutation.node.type === NodeType.Text
      ) {
        // https://github.com/rrweb-io/rrweb/issues/745
        // parent is textarea, will only keep one child node as the value
        for (const c of Array.from(parent.childNodes as Iterable<RRNode>)) {
          if (c.nodeType === parent.TEXT_NODE) {
            parent.removeChild(c as Node & RRNode);
          }
        }
      }

      if (previous && previous.nextSibling && previous.nextSibling.parentNode) {
        parent.insertBefore(
          target as INode & RRNode,
          previous.nextSibling as INode & RRNode,
        );
      } else if (next && next.parentNode) {
        // making sure the parent contains the reference nodes
        // before we insert target before next.
        parent.contains(next as Node & RRNode)
          ? parent.insertBefore(
              target as INode & RRNode,
              next as INode & RRNode,
            )
          : parent.insertBefore(target as INode & RRNode, null);
      } else {
        /**
         * Sometimes the document changes and the MutationObserver is disconnected, so the removal of child elements can't be detected and recorded. After the change of document, we may get another mutation which adds a new html element, while the old html element still exists in the dom, and we need to remove the old html element first to avoid collision.
         */
        if (parent === targetDoc) {
          while (targetDoc.firstChild) {
            targetDoc.removeChild(targetDoc.firstChild as Node & RRNode);
          }
        }

        parent.appendChild(target as Node & RRNode);
      }

      /**
       * isRRIFrameElement won't actually be executed but it's used to make type inference of variable 'target' right.
       */
      if (isIframeINode(target) || isRRIFrameElement(target)) {
        const mutationInQueue = this.newDocumentQueue.find(
          (m) => m.parentId === target.__sn.id,
        );
        if (mutationInQueue) {
          this.attachDocumentToIframe(mutationInQueue, target);
          this.newDocumentQueue = this.newDocumentQueue.filter(
            (m) => m !== mutationInQueue,
          );
        }
      }

      if (mutation.previousId || mutation.nextId) {
        this.legacy_resolveMissingNode(
          legacy_missingNodeMap,
          parent,
          target,
          mutation,
        );
      }
    };

    d.adds.forEach((mutation) => {
      appendNode(mutation);
    });

    let startTime = Date.now();
    while (queue.length) {
      // transform queue to resolve tree
      const resolveTrees = queueToResolveTrees(queue);
      queue.length = 0;
      if (Date.now() - startTime > 500) {
        this.warn(
          'Timeout in the loop, please check the resolve tree data:',
          resolveTrees,
        );
        break;
      }
      for (const tree of resolveTrees) {
        let parent = mirror.getNode(tree.value.parentId);
        if (!parent) {
          this.debug(
            'Drop resolve tree since there is no parent for the root node.',
            tree,
          );
        } else {
          iterateResolveTree(tree, (mutation) => {
            appendNode(mutation);
          });
        }
      }
    }

    if (Object.keys(legacy_missingNodeMap).length) {
      Object.assign(this.legacy_missingNodeRetryMap, legacy_missingNodeMap);
    }

    d.texts.forEach((mutation) => {
      let target = mirror.getNode(mutation.id);
      if (!target) {
        if (d.removes.find((r) => r.id === mutation.id)) {
          // no need to warn, element was already removed
          return;
        }
        return this.warnNodeNotFound(d, mutation.id);
      }
      target.textContent = mutation.value;
    });
    d.attributes.forEach((mutation) => {
      let target = mirror.getNode(mutation.id);
      if (!target) {
        if (d.removes.find((r) => r.id === mutation.id)) {
          // no need to warn, element was already removed
          return;
        }
        return this.warnNodeNotFound(d, mutation.id);
      }
      for (const attributeName in mutation.attributes) {
        if (typeof attributeName === 'string') {
          const value = mutation.attributes[attributeName];
          if (value === null) {
            (target as Element | RRElement).removeAttribute(attributeName);
          } else if (typeof value === 'string') {
            try {
              (target as Element | RRElement).setAttribute(
                attributeName,
                value,
              );
            } catch (error) {
              if (this.config.showWarning) {
                console.warn(
                  'An error occurred may due to the checkout feature.',
                  error,
                );
              }
            }
          } else if (attributeName === 'style') {
            let styleValues = value as styleAttributeValue;
            const targetEl = target as HTMLElement | RRElement;
            for (var s in styleValues) {
              if (styleValues[s] === false) {
                targetEl.style.removeProperty(s);
              } else if (styleValues[s] instanceof Array) {
                const svp = styleValues[s] as styleValueWithPriority;
                targetEl.style.setProperty(s, svp[0], svp[1]);
              } else {
                const svs = styleValues[s] as string;
                targetEl.style.setProperty(s, svs);
              }
            }
          }
        }
      }
    });
  }

  /**
   * Apply the scroll data on real elements.
   * If the replayer is in sync mode, smooth scroll behavior should be disabled.
   * @param d the scroll data
   * @param isSync whether the replayer is in sync mode(fast-forward)
   */
  private applyScroll(d: scrollData, isSync: boolean) {
    const target = this.mirror.getNode(d.id);
    if (!target) {
      return this.debugNodeNotFound(d, d.id);
    }
    if ((target as Node) === this.iframe.contentDocument) {
      this.iframe.contentWindow!.scrollTo({
        top: d.y,
        left: d.x,
        behavior: isSync ? 'auto' : 'smooth',
      });
    } else if (target.__sn.type === NodeType.Document) {
      // nest iframe content document
      ((target as unknown) as Document).defaultView!.scrollTo({
        top: d.y,
        left: d.x,
        behavior: isSync ? 'auto' : 'smooth',
      });
    } else {
      try {
        ((target as Node) as Element).scrollTop = d.y;
        ((target as Node) as Element).scrollLeft = d.x;
      } catch (error) {
        /**
         * Seldomly we may found scroll target was removed before
         * its last scroll event.
         */
      }
    }
  }

  private applyInput(d: inputData) {
    const target = this.mirror.getNode(d.id);
    if (!target) {
      return this.debugNodeNotFound(d, d.id);
    }
    try {
      ((target as Node) as HTMLInputElement).checked = d.isChecked;
      ((target as Node) as HTMLInputElement).value = d.text;
    } catch (error) {
      // for safe
    }
  }

  private legacy_resolveMissingNode(
    map: missingNodeMap,
    parent: Node | RRNode,
    target: Node | RRNode,
    targetMutation: addedNodeMutation,
  ) {
    const { previousId, nextId } = targetMutation;
    const previousInMap = previousId && map[previousId];
    const nextInMap = nextId && map[nextId];
    if (previousInMap) {
      const { node, mutation } = previousInMap as missingNode;
      parent.insertBefore(node as Node & RRNode, target as Node & RRNode);
      delete map[mutation.node.id];
      delete this.legacy_missingNodeRetryMap[mutation.node.id];
      if (mutation.previousId || mutation.nextId) {
        this.legacy_resolveMissingNode(map, parent, node as Node, mutation);
      }
    }
    if (nextInMap) {
      const { node, mutation } = nextInMap as missingNode;
      parent.insertBefore(
        node as Node & RRNode,
        target.nextSibling as Node & RRNode,
      );
      delete map[mutation.node.id];
      delete this.legacy_missingNodeRetryMap[mutation.node.id];
      if (mutation.previousId || mutation.nextId) {
        this.legacy_resolveMissingNode(map, parent, node as Node, mutation);
      }
    }
  }

  private moveAndHover(
    x: number,
    y: number,
    id: number,
    isSync: boolean,
    debugData: incrementalData,
  ) {
    const target = this.mirror.getNode(id);
    if (!target) {
      return this.debugNodeNotFound(debugData, id);
    }

    const base = getBaseDimension(target, this.iframe);
    const _x = x * base.absoluteScale + base.x;
    const _y = y * base.absoluteScale + base.y;

    this.mouse.style.left = `${_x}px`;
    this.mouse.style.top = `${_y}px`;
    if (!isSync) {
      this.drawMouseTail({ x: _x, y: _y });
    }
    this.hoverElements((target as Node) as Element);
  }

  private drawMouseTail(position: { x: number; y: number }) {
    if (!this.mouseTail) {
      return;
    }

    const { lineCap, lineWidth, strokeStyle, duration } =
      this.config.mouseTail === true
        ? defaultMouseTailConfig
        : Object.assign({}, defaultMouseTailConfig, this.config.mouseTail);

    const draw = () => {
      if (!this.mouseTail) {
        return;
      }
      const ctx = this.mouseTail.getContext('2d');
      if (!ctx || !this.tailPositions.length) {
        return;
      }
      ctx.clearRect(0, 0, this.mouseTail.width, this.mouseTail.height);
      ctx.beginPath();
      ctx.lineWidth = lineWidth;
      ctx.lineCap = lineCap;
      ctx.strokeStyle = strokeStyle;
      ctx.moveTo(this.tailPositions[0].x, this.tailPositions[0].y);
      this.tailPositions.forEach((p) => ctx.lineTo(p.x, p.y));
      ctx.stroke();
    };

    this.tailPositions.push(position);
    draw();
    setTimeout(() => {
      this.tailPositions = this.tailPositions.filter((p) => p !== position);
      draw();
    }, duration / this.speedService.state.context.timer.speed);
  }

  private hoverElements(el: Element) {
    this.iframe.contentDocument
      ?.querySelectorAll('.\\:hover')
      .forEach((hoveredEl) => {
        hoveredEl.classList.remove(':hover');
      });
    let currentEl: Element | null = el;
    while (currentEl) {
      if (currentEl.classList) {
        currentEl.classList.add(':hover');
      }
      currentEl = currentEl.parentElement;
    }
  }

  private isUserInteraction(event: eventWithTime): boolean {
    if (event.type !== EventType.IncrementalSnapshot) {
      return false;
    }
    return (
      event.data.source > IncrementalSource.Mutation &&
      event.data.source <= IncrementalSource.Input
    );
  }

  private backToNormal() {
    this.nextUserInteractionEvent = null;
    if (this.speedService.state.matches('normal')) {
      return;
    }
    this.speedService.send({ type: 'BACK_TO_NORMAL' });
    this.emitter.emit(ReplayerEvents.SkipEnd, {
      speed: this.speedService.state.context.normalSpeed,
    });
  }

  private warnNodeNotFound(d: incrementalData, id: number) {
    this.warn(`Node with id '${id}' not found. `, d);
  }

  private warnCanvasMutationFailed(
    d: canvasMutationData | canvasMutationCommand,
    error: unknown,
  ) {
    this.warn(`Has error on canvas update`, error, 'canvas mutation:', d);
  }

  private debugNodeNotFound(d: incrementalData, id: number) {
    /**
     * There maybe some valid scenes of node not being found.
     * Because DOM events are macrotask and MutationObserver callback
     * is microtask, so events fired on a removed DOM may emit
     * snapshots in the reverse order.
     */
    this.debug(REPLAY_CONSOLE_PREFIX, `Node with id '${id}' not found. `, d);
  }

  private warn(...args: Parameters<typeof console.warn>) {
    if (!this.config.showWarning) {
      return;
    }
    console.warn(REPLAY_CONSOLE_PREFIX, ...args);
  }

  private debug(...args: Parameters<typeof console.log>) {
    if (!this.config.showDebug) {
      return;
    }
    // tslint:disable-next-line: no-console
    console.log(REPLAY_CONSOLE_PREFIX, ...args);
  }
}<|MERGE_RESOLUTION|>--- conflicted
+++ resolved
@@ -67,19 +67,7 @@
 } from '../utils';
 import getInjectStyleRules from './styles/inject-style';
 import './styles/style.css';
-<<<<<<< HEAD
-=======
-import {
-  applyVirtualStyleRulesToNode,
-  storeCSSRules,
-  StyleRuleType,
-  VirtualStyleRules,
-  VirtualStyleRulesMap,
-  getNestedRule,
-  getPositionsAndIndex,
-} from './virtual-styles';
 import canvasMutation from './canvas';
->>>>>>> 38ff3d8f
 
 const SKIP_TIME_THRESHOLD = 10 * 1000;
 const SKIP_TIME_INTERVAL = 5 * 1000;
@@ -188,7 +176,6 @@
         this.usingRRDom = false;
       }
 
-<<<<<<< HEAD
       if (this.mousePos) {
         this.moveAndHover(
           this.mousePos.x,
@@ -197,13 +184,6 @@
           true,
           this.mousePos.debugData,
         );
-=======
-      for (const d of scrollMap.values()) {
-        this.applyScroll(d, true);
-      }
-      for (const d of inputMap.values()) {
-        this.applyInput(d);
->>>>>>> 38ff3d8f
       }
       this.mousePos = null;
     });
@@ -1052,12 +1032,8 @@
           target.scrollData = d;
           break;
         }
-<<<<<<< HEAD
         // Use isSync rather than this.usingRRDom because not every fast-forward process uses virtual dom optimization.
         this.applyScroll(d, isSync);
-=======
-        this.applyScroll(d, false);
->>>>>>> 38ff3d8f
         break;
       }
       case IncrementalSource.ViewportResize:

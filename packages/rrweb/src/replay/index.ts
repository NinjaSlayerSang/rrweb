import {
  rebuild,
  buildNodeWithSN,
  INode,
  NodeType,
  BuildCache,
  createCache,
  idNodeMap,
} from 'rrweb-snapshot';
import {
  RRNode,
  RRDocument,
  RRElement,
  RRStyleElement,
  RRIFrameElement,
  RRMediaElement,
  RRCanvasElement,
  StyleRuleType,
  VirtualStyleRules,
  createOrGetNode,
  buildFromNode,
  buildFromDom,
  diff,
} from 'rrdom/es/virtual-dom';
import * as mittProxy from 'mitt';
import { polyfill as smoothscrollPolyfill } from './smoothscroll';
import { Timer } from './timer';
import { createPlayerService, createSpeedService } from './machine';
import {
  EventType,
  IncrementalSource,
  fullSnapshotEvent,
  eventWithTime,
  MouseInteractions,
  playerConfig,
  playerMetaData,
  viewportResizeDimension,
  missingNodeMap,
  addedNodeMutation,
  missingNode,
  incrementalSnapshotEvent,
  incrementalData,
  ReplayerEvents,
  Handler,
  Emitter,
  MediaInteractions,
  metaEvent,
  mutationData,
  scrollData,
  inputData,
  canvasMutationData,
  Mirror,
  styleAttributeValue,
  styleValueWithPriority,
  mouseMovePos,
  IWindow,
  canvasMutationCommand,
} from '../types';
import {
  createMirror,
  polyfill,
  queueToResolveTrees,
  iterateResolveTree,
  AppendedIframe,
  isIframeINode,
  isRRIFrameElement,
  getBaseDimension,
  hasShadowRoot,
  getNestedRule,
  getPositionsAndIndex,
} from '../utils';
import getInjectStyleRules from './styles/inject-style';
import './styles/style.css';
import canvasMutation from './canvas';

const SKIP_TIME_THRESHOLD = 10 * 1000;
const SKIP_TIME_INTERVAL = 5 * 1000;

// https://github.com/rollup/rollup/issues/1267#issuecomment-296395734
// tslint:disable-next-line
const mitt = (mittProxy as any).default || mittProxy;

const REPLAY_CONSOLE_PREFIX = '[replayer]';

const defaultMouseTailConfig = {
  duration: 500,
  lineCap: 'round',
  lineWidth: 3,
  strokeStyle: 'red',
} as const;

function indicatesTouchDevice(e: eventWithTime) {
  return (
    e.type == EventType.IncrementalSnapshot &&
    (e.data.source == IncrementalSource.TouchMove ||
      (e.data.source == IncrementalSource.MouseInteraction &&
        e.data.type == MouseInteractions.TouchStart))
  );
}

export class Replayer {
  public wrapper: HTMLDivElement;
  public iframe: HTMLIFrameElement;

  public service: ReturnType<typeof createPlayerService>;
  public speedService: ReturnType<typeof createSpeedService>;
  public get timer() {
    return this.service.state.context.timer;
  }

  public config: playerConfig;

  public usingVirtualDom = false;
  public virtualDom: RRDocument = new RRDocument();

  private mouse: HTMLDivElement;
  private mouseTail: HTMLCanvasElement | null = null;
  private tailPositions: Array<{ x: number; y: number }> = [];

  private emitter: Emitter = mitt();

  private nextUserInteractionEvent: eventWithTime | null;

  // tslint:disable-next-line: variable-name
  private legacy_missingNodeRetryMap: missingNodeMap = {};

  // The replayer uses the cache to speed up replay and scrubbing.
  private cache: BuildCache = createCache();

  private imageMap: Map<eventWithTime | string, HTMLImageElement> = new Map();

  private mirror: Mirror = createMirror();

  private firstFullSnapshot: eventWithTime | true | null = null;

  private newDocumentQueue: addedNodeMutation[] = [];

  private mousePos: mouseMovePos | null = null;
  private touchActive: boolean | null = null;

  constructor(
    events: Array<eventWithTime | string>,
    config?: Partial<playerConfig>,
  ) {
    if (!config?.liveMode && events.length < 2) {
      throw new Error('Replayer need at least 2 events.');
    }
    const defaultConfig: playerConfig = {
      speed: 1,
      maxSpeed: 360,
      root: document.body,
      loadTimeout: 0,
      skipInactive: false,
      showWarning: true,
      showDebug: false,
      blockClass: 'rr-block',
      liveMode: false,
      insertStyleRules: [],
      triggerFocus: true,
      UNSAFE_replayCanvas: false,
      pauseAnimation: true,
      mouseTail: defaultMouseTailConfig,
      useVirtualDom: true,
    };
    this.config = Object.assign({}, defaultConfig, config);

    this.handleResize = this.handleResize.bind(this);
    this.getCastFn = this.getCastFn.bind(this);
    this.applyEventsSynchronously = this.applyEventsSynchronously.bind(this);
    this.emitter.on(ReplayerEvents.Resize, this.handleResize as Handler);

    this.setupDom();

    this.emitter.on(ReplayerEvents.Flush, () => {
      if (this.usingVirtualDom) {
        const replayerHandler = {
          mirror: this.mirror,
          applyCanvas: (
            canvasEvent: incrementalSnapshotEvent & {
              timestamp: number;
              delay?: number | undefined;
            },
            canvasMutationData: canvasMutationData,
            target: HTMLCanvasElement,
          ) => {
            canvasMutation({
              event: canvasEvent,
              mutation: canvasMutationData,
              target,
              imageMap: this.imageMap,
              errorHandler: this.warnCanvasMutationFailed.bind(this),
            });
          },
          applyInput: this.applyInput.bind(this),
          applyScroll: this.applyScroll.bind(this),
        };
        diff(
          (this.iframe.contentDocument! as unknown) as INode,
          this.virtualDom,
          replayerHandler,
        );
        this.virtualDom.destroyTree();
        this.usingVirtualDom = false;

        // If these legacy missing nodes haven't been resolved, they should be converted to real Nodes.
        if (Object.keys(this.legacy_missingNodeRetryMap).length) {
          for (const key in this.legacy_missingNodeRetryMap) {
            try {
              const value = this.legacy_missingNodeRetryMap[key];
              const realNode = createOrGetNode(
                value.node as RRNode,
                this.mirror,
              );
              diff(realNode, value.node as RRNode, replayerHandler);
              value.node = realNode;
            } catch (error) {
              if (this.config.showWarning) {
                console.warn(error);
              }
            }
          }
        }
      }

      if (this.mousePos) {
        this.moveAndHover(
          this.mousePos.x,
          this.mousePos.y,
          this.mousePos.id,
          true,
          this.mousePos.debugData,
        );
      }
      this.mousePos = null;
    });
    this.emitter.on(ReplayerEvents.PlayBack, () => {
      this.firstFullSnapshot = null;
      this.mirror.reset();
    });

    const timer = new Timer([], config?.speed || defaultConfig.speed);
    this.service = createPlayerService(
      {
        events: events
          .map((e) => {
            if (config && config.unpackFn) {
              return config.unpackFn(e as string);
            }
            return e as eventWithTime;
          })
          .sort((a1, a2) => a1.timestamp - a2.timestamp),
        timer,
        timeOffset: 0,
        baselineTime: 0,
        lastPlayedEvent: null,
      },
      {
        getCastFn: this.getCastFn,
        applyEventsSynchronously: this.applyEventsSynchronously,
        emitter: this.emitter,
      },
    );
    this.service.start();
    this.service.subscribe((state) => {
      this.emitter.emit(ReplayerEvents.StateChange, {
        player: state,
      });
    });
    this.speedService = createSpeedService({
      normalSpeed: -1,
      timer,
    });
    this.speedService.start();
    this.speedService.subscribe((state) => {
      this.emitter.emit(ReplayerEvents.StateChange, {
        speed: state,
      });
    });

    // rebuild first full snapshot as the poster of the player
    // maybe we can cache it for performance optimization
    const firstMeta = this.service.state.context.events.find(
      (e) => e.type === EventType.Meta,
    );
    const firstFullsnapshot = this.service.state.context.events.find(
      (e) => e.type === EventType.FullSnapshot,
    );
    if (firstMeta) {
      const { width, height } = firstMeta.data as metaEvent['data'];
      setTimeout(() => {
        this.emitter.emit(ReplayerEvents.Resize, {
          width,
          height,
        });
      }, 0);
    }
    if (firstFullsnapshot) {
      setTimeout(() => {
        // when something has been played, there is no need to rebuild poster
        if (this.firstFullSnapshot) {
          // true if any other fullSnapshot has been executed by Timer already
          return;
        }
        this.firstFullSnapshot = firstFullsnapshot;
        this.rebuildFullSnapshot(
          firstFullsnapshot as fullSnapshotEvent & { timestamp: number },
        );
        this.iframe.contentWindow!.scrollTo(
          (firstFullsnapshot as fullSnapshotEvent).data.initialOffset,
        );
      }, 1);
    }
    if (this.service.state.context.events.find(indicatesTouchDevice)) {
      this.mouse.classList.add('touch-device');
    }
  }

  public on(event: string, handler: Handler) {
    this.emitter.on(event, handler);
    return this;
  }

  public off(event: string, handler: Handler) {
    this.emitter.off(event, handler);
    return this;
  }

  public setConfig(config: Partial<playerConfig>) {
    Object.keys(config).forEach((key) => {
      // @ts-ignore
      this.config[key] = config[key];
    });
    if (!this.config.skipInactive) {
      this.backToNormal();
    }
    if (typeof config.speed !== 'undefined') {
      this.speedService.send({
        type: 'SET_SPEED',
        payload: {
          speed: config.speed!,
        },
      });
    }
    if (typeof config.mouseTail !== 'undefined') {
      if (config.mouseTail === false) {
        if (this.mouseTail) {
          this.mouseTail.style.display = 'none';
        }
      } else {
        if (!this.mouseTail) {
          this.mouseTail = document.createElement('canvas');
          this.mouseTail.width = Number.parseFloat(this.iframe.width);
          this.mouseTail.height = Number.parseFloat(this.iframe.height);
          this.mouseTail.classList.add('replayer-mouse-tail');
          this.wrapper.insertBefore(this.mouseTail, this.iframe);
        }
        this.mouseTail.style.display = 'inherit';
      }
    }
  }

  public getMetaData(): playerMetaData {
    const firstEvent = this.service.state.context.events[0];
    const lastEvent = this.service.state.context.events[
      this.service.state.context.events.length - 1
    ];
    return {
      startTime: firstEvent.timestamp,
      endTime: lastEvent.timestamp,
      totalTime: lastEvent.timestamp - firstEvent.timestamp,
    };
  }

  public getCurrentTime(): number {
    return this.timer.timeOffset + this.getTimeOffset();
  }

  public getTimeOffset(): number {
    const { baselineTime, events } = this.service.state.context;
    return baselineTime - events[0].timestamp;
  }

  public getMirror(): Mirror {
    return this.mirror;
  }

  /**
   * This API was designed to be used as play at any time offset.
   * Since we minimized the data collected from recorder, we do not
   * have the ability of undo an event.
   * So the implementation of play at any time offset will always iterate
   * all of the events, cast event before the offset synchronously
   * and cast event after the offset asynchronously with timer.
   * @param timeOffset number
   */
  public play(timeOffset = 0) {
    if (this.service.state.matches('paused')) {
      this.service.send({ type: 'PLAY', payload: { timeOffset } });
    } else {
      this.service.send({ type: 'PAUSE' });
      this.service.send({ type: 'PLAY', payload: { timeOffset } });
    }
    this.iframe.contentDocument
      ?.getElementsByTagName('html')[0]
      .classList.remove('rrweb-paused');
    this.emitter.emit(ReplayerEvents.Start);
  }

  public pause(timeOffset?: number) {
    if (timeOffset === undefined && this.service.state.matches('playing')) {
      this.service.send({ type: 'PAUSE' });
    }
    if (typeof timeOffset === 'number') {
      this.play(timeOffset);
      this.service.send({ type: 'PAUSE' });
    }
    this.iframe.contentDocument
      ?.getElementsByTagName('html')[0]
      .classList.add('rrweb-paused');
    this.emitter.emit(ReplayerEvents.Pause);
  }

  public resume(timeOffset = 0) {
    console.warn(
      `The 'resume' will be departed in 1.0. Please use 'play' method which has the same interface.`,
    );
    this.play(timeOffset);
    this.emitter.emit(ReplayerEvents.Resume);
  }

  public startLive(baselineTime?: number) {
    this.service.send({ type: 'TO_LIVE', payload: { baselineTime } });
  }

  public addEvent(rawEvent: eventWithTime | string) {
    const event = this.config.unpackFn
      ? this.config.unpackFn(rawEvent as string)
      : (rawEvent as eventWithTime);
    if (indicatesTouchDevice(event)) {
      this.mouse.classList.add('touch-device');
    }
    Promise.resolve().then(() =>
      this.service.send({ type: 'ADD_EVENT', payload: { event } }),
    );
  }

  public enableInteract() {
    this.iframe.setAttribute('scrolling', 'auto');
    this.iframe.style.pointerEvents = 'auto';
  }

  public disableInteract() {
    this.iframe.setAttribute('scrolling', 'no');
    this.iframe.style.pointerEvents = 'none';
  }

  /**
   * Empties the replayer's cache and reclaims memory.
   * The replayer will use this cache to speed up the playback.
   */
  public resetCache() {
    this.cache = createCache();
  }

  private setupDom() {
    this.wrapper = document.createElement('div');
    this.wrapper.classList.add('replayer-wrapper');
    this.config.root!.appendChild(this.wrapper);

    this.mouse = document.createElement('div');
    this.mouse.classList.add('replayer-mouse');
    this.wrapper.appendChild(this.mouse);

    if (this.config.mouseTail !== false) {
      this.mouseTail = document.createElement('canvas');
      this.mouseTail.classList.add('replayer-mouse-tail');
      this.mouseTail.style.display = 'inherit';
      this.wrapper.appendChild(this.mouseTail);
    }

    this.iframe = document.createElement('iframe');
    const attributes = ['allow-same-origin'];
    if (this.config.UNSAFE_replayCanvas) {
      attributes.push('allow-scripts');
    }
    // hide iframe before first meta event
    this.iframe.style.display = 'none';
    this.iframe.setAttribute('sandbox', attributes.join(' '));
    this.disableInteract();
    this.wrapper.appendChild(this.iframe);
    if (this.iframe.contentWindow && this.iframe.contentDocument) {
      smoothscrollPolyfill(
        this.iframe.contentWindow,
        this.iframe.contentDocument,
      );

      polyfill(this.iframe.contentWindow as IWindow);
    }
  }

  private handleResize(dimension: viewportResizeDimension) {
    this.iframe.style.display = 'inherit';
    for (const el of [this.mouseTail, this.iframe]) {
      if (!el) {
        continue;
      }
      el.setAttribute('width', String(dimension.width));
      el.setAttribute('height', String(dimension.height));
    }
  }

  private applyEventsSynchronously(events: Array<eventWithTime>) {
    for (const event of events) {
      switch (event.type) {
        case EventType.DomContentLoaded:
        case EventType.Load:
        case EventType.Custom:
          continue;
        case EventType.FullSnapshot:
        case EventType.Meta:
        case EventType.Plugin:
        case EventType.IncrementalSnapshot:
          break;
        default:
          break;
      }
      const castFn = this.getCastFn(event, true);
      castFn();
    }
    if (this.touchActive === true) {
      this.mouse.classList.add('touch-active');
    } else if (this.touchActive === false) {
      this.mouse.classList.remove('touch-active');
    }
    this.touchActive = null;
  }

  private getCastFn(event: eventWithTime, isSync = false) {
    let castFn: undefined | (() => void);
    switch (event.type) {
      case EventType.DomContentLoaded:
      case EventType.Load:
        break;
      case EventType.Custom:
        castFn = () => {
          /**
           * emit custom-event and pass the event object.
           *
           * This will add more value to the custom event and allows the client to react for custom-event.
           */
          this.emitter.emit(ReplayerEvents.CustomEvent, event);
        };
        break;
      case EventType.Meta:
        castFn = () =>
          this.emitter.emit(ReplayerEvents.Resize, {
            width: event.data.width,
            height: event.data.height,
          });
        break;
      case EventType.FullSnapshot:
        castFn = () => {
          if (this.firstFullSnapshot) {
            if (this.firstFullSnapshot === event) {
              // we've already built this exact FullSnapshot when the player was mounted, and haven't built any other FullSnapshot since
              this.firstFullSnapshot = true; // forget as we might need to re-execute this FullSnapshot later e.g. to rebuild after scrubbing
              return;
            }
          } else {
            // Timer (requestAnimationFrame) can be faster than setTimeout(..., 1)
            this.firstFullSnapshot = true;
          }
          this.rebuildFullSnapshot(event, isSync);
          this.iframe.contentWindow!.scrollTo(event.data.initialOffset);
        };
        break;
      case EventType.IncrementalSnapshot:
        castFn = () => {
          this.applyIncremental(event, isSync);
          if (isSync) {
            // do not check skip in sync
            return;
          }
          if (event === this.nextUserInteractionEvent) {
            this.nextUserInteractionEvent = null;
            this.backToNormal();
          }
          if (this.config.skipInactive && !this.nextUserInteractionEvent) {
            for (const _event of this.service.state.context.events) {
              if (_event.timestamp! <= event.timestamp!) {
                continue;
              }
              if (this.isUserInteraction(_event)) {
                if (
                  _event.delay! - event.delay! >
                  SKIP_TIME_THRESHOLD *
                    this.speedService.state.context.timer.speed
                ) {
                  this.nextUserInteractionEvent = _event;
                }
                break;
              }
            }
            if (this.nextUserInteractionEvent) {
              const skipTime =
                this.nextUserInteractionEvent.delay! - event.delay!;
              const payload = {
                speed: Math.min(
                  Math.round(skipTime / SKIP_TIME_INTERVAL),
                  this.config.maxSpeed,
                ),
              };
              this.speedService.send({ type: 'FAST_FORWARD', payload });
              this.emitter.emit(ReplayerEvents.SkipStart, payload);
            }
          }
        };
        break;
      default:
    }
    const wrappedCastFn = () => {
      if (castFn) {
        castFn();
      }

      for (const plugin of this.config.plugins || []) {
        plugin.handler(event, isSync, { replayer: this });
      }

      this.service.send({ type: 'CAST_EVENT', payload: { event } });

      // events are kept sorted by timestamp, check if this is the last event
      let last_index = this.service.state.context.events.length - 1;
      if (event === this.service.state.context.events[last_index]) {
        const finish = () => {
          if (last_index < this.service.state.context.events.length - 1) {
            // more events have been added since the setTimeout
            return;
          }
          this.backToNormal();
          this.service.send('END');
          this.emitter.emit(ReplayerEvents.Finish);
        };
        if (
          event.type === EventType.IncrementalSnapshot &&
          event.data.source === IncrementalSource.MouseMove &&
          event.data.positions.length
        ) {
          // defer finish event if the last event is a mouse move
          setTimeout(() => {
            finish();
          }, Math.max(0, -event.data.positions[0].timeOffset + 50)); // Add 50 to make sure the timer would check the last mousemove event. Otherwise, the timer may be stopped by the service before checking the last event.
        } else {
          finish();
        }
      }

      this.emitter.emit(ReplayerEvents.EventCast, event);
    };
    return wrappedCastFn;
  }

  private rebuildFullSnapshot(
    event: fullSnapshotEvent & { timestamp: number },
    isSync: boolean = false,
  ) {
    if (!this.iframe.contentDocument) {
      return console.warn('Looks like your replayer has been destroyed.');
    }
    if (Object.keys(this.legacy_missingNodeRetryMap).length) {
      console.warn(
        'Found unresolved missing node map',
        this.legacy_missingNodeRetryMap,
      );
    }
    this.legacy_missingNodeRetryMap = {};
    const collected: AppendedIframe[] = [];
    this.mirror.map = rebuild(event.data.node, {
      doc: this.iframe.contentDocument,
      afterAppend: (builtNode) => {
        this.collectIframeAndAttachDocument(collected, builtNode);
      },
      cache: this.cache,
    })[1];
    for (const { mutationInQueue, builtNode } of collected) {
      this.attachDocumentToIframe(mutationInQueue, builtNode);
      this.newDocumentQueue = this.newDocumentQueue.filter(
        (m) => m !== mutationInQueue,
      );
    }
    const { documentElement, head } = this.iframe.contentDocument;
    this.insertStyleRules(documentElement, head);
    if (!this.service.state.matches('playing')) {
      this.iframe.contentDocument
        .getElementsByTagName('html')[0]
        .classList.add('rrweb-paused');
    }
    this.emitter.emit(ReplayerEvents.FullsnapshotRebuilded, event);
    if (!isSync) {
      this.waitForStylesheetLoad();
    }
    if (this.config.UNSAFE_replayCanvas) {
      this.preloadAllImages();
    }
  }

  private insertStyleRules(
    documentElement: HTMLElement | RRElement,
    head: HTMLHeadElement | RRElement,
  ) {
    const injectStylesRules = getInjectStyleRules(
      this.config.blockClass,
    ).concat(this.config.insertStyleRules);
    if (this.config.pauseAnimation) {
      injectStylesRules.push(
        'html.rrweb-paused *, html.rrweb-paused *:before, html.rrweb-paused *:after { animation-play-state: paused !important; }',
      );
    }
    if (this.usingVirtualDom) {
      const styleEl = this.virtualDom.createElement('style') as RRStyleElement;
      styleEl.setDefaultSN(this.virtualDom.notSerializedId);
      (documentElement as RRElement)!.insertBefore(styleEl, head as RRElement);
      for (let idx = 0; idx < injectStylesRules.length; idx++) {
        // push virtual styles
        styleEl.rules.push({
          cssText: injectStylesRules[idx],
          type: StyleRuleType.Insert,
          index: idx,
        });
      }
    } else {
      const styleEl = document.createElement('style');
      (documentElement as HTMLElement)!.insertBefore(
        styleEl,
        head as HTMLHeadElement,
      );
      for (let idx = 0; idx < injectStylesRules.length; idx++) {
        (styleEl.sheet! as CSSStyleSheet).insertRule(
          injectStylesRules[idx],
          idx,
        );
      }
    }
  }

  private attachDocumentToIframe(
    mutation: addedNodeMutation,
    iframeEl: HTMLIFrameElement | RRIFrameElement,
  ) {
    const collected: AppendedIframe[] = [];
    buildNodeWithSN(mutation.node, {
      doc: (iframeEl.contentDocument! as unknown) as Document,
      map: this.usingVirtualDom
        ? ((this.virtualDom.mirror.map as unknown) as idNodeMap)
        : this.mirror.map,
      hackCss: true,
      skipChild: false,
      afterAppend: (builtNode) => {
        this.collectIframeAndAttachDocument(collected, builtNode);
        if (
          builtNode.__sn.type === NodeType.Element &&
          builtNode.__sn.tagName.toUpperCase() === 'HTML'
        ) {
          const { documentElement, head } = iframeEl.contentDocument!;
          this.insertStyleRules(
            documentElement as HTMLElement | RRElement,
            head as HTMLElement | RRElement,
          );
        }
      },
      cache: this.cache,
    });
    for (const { mutationInQueue, builtNode } of collected) {
      this.attachDocumentToIframe(mutationInQueue, builtNode);
      this.newDocumentQueue = this.newDocumentQueue.filter(
        (m) => m !== mutationInQueue,
      );
    }
  }

  private collectIframeAndAttachDocument(
    collected: AppendedIframe[],
    builtNode: INode,
  ) {
    if (isIframeINode(builtNode) || isRRIFrameElement(builtNode)) {
      const mutationInQueue = this.newDocumentQueue.find(
        (m) => m.parentId === builtNode.__sn.id,
      );
      if (mutationInQueue) {
        collected.push({ mutationInQueue, builtNode });
      }
    }
  }

  /**
   * pause when loading style sheet, resume when loaded all timeout exceed
   */
  private waitForStylesheetLoad() {
    const head = this.iframe.contentDocument?.head;
    if (head) {
      const unloadSheets: Set<HTMLLinkElement> = new Set();
      let timer: ReturnType<typeof setTimeout> | -1;
      let beforeLoadState = this.service.state;
      const stateHandler = () => {
        beforeLoadState = this.service.state;
      };
      this.emitter.on(ReplayerEvents.Start, stateHandler);
      this.emitter.on(ReplayerEvents.Pause, stateHandler);
      const unsubscribe = () => {
        this.emitter.off(ReplayerEvents.Start, stateHandler);
        this.emitter.off(ReplayerEvents.Pause, stateHandler);
      };
      head
        .querySelectorAll('link[rel="stylesheet"]')
        .forEach((css: HTMLLinkElement) => {
          if (!css.sheet) {
            unloadSheets.add(css);
            css.addEventListener('load', () => {
              unloadSheets.delete(css);
              // all loaded and timer not released yet
              if (unloadSheets.size === 0 && timer !== -1) {
                if (beforeLoadState.matches('playing')) {
                  this.play(this.getCurrentTime());
                }
                this.emitter.emit(ReplayerEvents.LoadStylesheetEnd);
                if (timer) {
                  clearTimeout(timer);
                }
                unsubscribe();
              }
            });
          }
        });

      if (unloadSheets.size > 0) {
        // find some unload sheets after iterate
        this.service.send({ type: 'PAUSE' });
        this.emitter.emit(ReplayerEvents.LoadStylesheetStart);
        timer = setTimeout(() => {
          if (beforeLoadState.matches('playing')) {
            this.play(this.getCurrentTime());
          }
          // mark timer was called
          timer = -1;
          unsubscribe();
        }, this.config.loadTimeout);
      }
    }
  }

  private hasImageArg(args: any[]): boolean {
    for (const arg of args) {
      if (!arg || typeof arg !== 'object') {
        // do nothing
      } else if ('rr_type' in arg && 'args' in arg) {
        if (this.hasImageArg(arg.args)) return true;
      } else if ('rr_type' in arg && arg.rr_type === 'HTMLImageElement') {
        return true; // has image!
      } else if (arg instanceof Array) {
        if (this.hasImageArg(arg)) return true;
      }
    }
    return false;
  }

  private getImageArgs(args: any[]): string[] {
    const images: string[] = [];
    for (const arg of args) {
      if (!arg || typeof arg !== 'object') {
        // do nothing
      } else if ('rr_type' in arg && 'args' in arg) {
        images.push(...this.getImageArgs(arg.args));
      } else if ('rr_type' in arg && arg.rr_type === 'HTMLImageElement') {
        images.push(arg.src);
      } else if (arg instanceof Array) {
        images.push(...this.getImageArgs(arg));
      }
    }
    return images;
  }

  /**
   * pause when there are some canvas drawImage args need to be loaded
   */
  private preloadAllImages() {
    let beforeLoadState = this.service.state;
    const stateHandler = () => {
      beforeLoadState = this.service.state;
    };
    this.emitter.on(ReplayerEvents.Start, stateHandler);
    this.emitter.on(ReplayerEvents.Pause, stateHandler);
    for (const event of this.service.state.context.events) {
      if (
        event.type === EventType.IncrementalSnapshot &&
        event.data.source === IncrementalSource.CanvasMutation
      )
        if ('commands' in event.data) {
          event.data.commands.forEach((c) => this.preloadImages(c, event));
        } else {
          this.preloadImages(event.data, event);
        }
    }
  }

  private preloadImages(data: canvasMutationCommand, event: eventWithTime) {
    if (
      data.property === 'drawImage' &&
      typeof data.args[0] === 'string' &&
      !this.imageMap.has(event)
    ) {
      const canvas = document.createElement('canvas');
      const ctx = canvas.getContext('2d');
      const imgd = ctx?.createImageData(canvas.width, canvas.height);
      let d = imgd?.data;
      d = JSON.parse(data.args[0]);
      ctx?.putImageData(imgd!, 0, 0);
    } else if (this.hasImageArg(data.args)) {
      this.getImageArgs(data.args).forEach((url) => {
        const image = new Image();
        image.src = url; // this preloads the image
        this.imageMap.set(url, image);
      });
    }
  }

  private applyIncremental(
    e: incrementalSnapshotEvent & { timestamp: number; delay?: number },
    isSync: boolean,
  ) {
    const { data: d } = e;
    switch (d.source) {
      case IncrementalSource.Mutation: {
        try {
          this.applyMutation(d, isSync);
        } catch (error) {
          this.warn(`Exception in mutation ${error.message || error}`, d);
        }
        break;
      }
      case IncrementalSource.Drag:
      case IncrementalSource.TouchMove:
      case IncrementalSource.MouseMove:
        if (isSync) {
          const lastPosition = d.positions[d.positions.length - 1];
          this.mousePos = {
            x: lastPosition.x,
            y: lastPosition.y,
            id: lastPosition.id,
            debugData: d,
          };
        } else {
          d.positions.forEach((p) => {
            const action = {
              doAction: () => {
                this.moveAndHover(p.x, p.y, p.id, isSync, d);
              },
              delay:
                p.timeOffset +
                e.timestamp -
                this.service.state.context.baselineTime,
            };
            this.timer.addAction(action);
          });
          // add a dummy action to keep timer alive
          this.timer.addAction({
            doAction() {},
            delay: e.delay! - d.positions[0]?.timeOffset,
          });
        }
        break;
      case IncrementalSource.MouseInteraction: {
        /**
         * Same as the situation of missing input target.
         */
        if (d.id === -1 || isSync) {
          break;
        }
        const event = new Event(MouseInteractions[d.type].toLowerCase());
        const target = this.mirror.getNode(d.id);
        if (!target) {
          return this.debugNodeNotFound(d, d.id);
        }
        this.emitter.emit(ReplayerEvents.MouseInteraction, {
          type: d.type,
          target,
        });
        const { triggerFocus } = this.config;
        switch (d.type) {
          case MouseInteractions.Blur:
            if ('blur' in ((target as Node) as HTMLElement)) {
              ((target as Node) as HTMLElement).blur();
            }
            break;
          case MouseInteractions.Focus:
            if (triggerFocus && ((target as Node) as HTMLElement).focus) {
              ((target as Node) as HTMLElement).focus({
                preventScroll: true,
              });
            }
            break;
          case MouseInteractions.Click:
          case MouseInteractions.TouchStart:
          case MouseInteractions.TouchEnd:
            if (isSync) {
              if (d.type === MouseInteractions.TouchStart) {
                this.touchActive = true;
              } else if (d.type === MouseInteractions.TouchEnd) {
                this.touchActive = false;
              }
              this.mousePos = {
                x: d.x,
                y: d.y,
                id: d.id,
                debugData: d,
              };
            } else {
              if (d.type === MouseInteractions.TouchStart) {
                // don't draw a trail as user has lifted finger and is placing at a new point
                this.tailPositions.length = 0;
              }
              this.moveAndHover(d.x, d.y, d.id, isSync, d);
              if (d.type === MouseInteractions.Click) {
                /*
                 * don't want target.click() here as could trigger an iframe navigation
                 * instead any effects of the click should already be covered by mutations
                 */
                /*
                 * removal and addition of .active class (along with void line to trigger repaint)
                 * triggers the 'click' css animation in styles/style.css
                 */
                this.mouse.classList.remove('active');
                // tslint:disable-next-line
                void this.mouse.offsetWidth;
                this.mouse.classList.add('active');
              } else if (d.type === MouseInteractions.TouchStart) {
                void this.mouse.offsetWidth; // needed for the position update of moveAndHover to apply without the .touch-active transition
                this.mouse.classList.add('touch-active');
              } else if (d.type === MouseInteractions.TouchEnd) {
                this.mouse.classList.remove('touch-active');
              }
            }
            break;
          case MouseInteractions.TouchCancel:
            if (isSync) {
              this.touchActive = false;
            } else {
              this.mouse.classList.remove('touch-active');
            }
            break;
          default:
            target.dispatchEvent(event);
        }
        break;
      }
      case IncrementalSource.Scroll: {
        /**
         * Same as the situation of missing input target.
         */
        if (d.id === -1) {
          break;
        }
        if (this.usingVirtualDom) {
          const target = this.virtualDom.mirror.getNode(d.id) as RRElement;
          if (!target) {
            return this.debugNodeNotFound(d, d.id);
          }
          target.scrollData = d;
          break;
        }
        // Use isSync rather than this.usingVirtualDom because not every fast-forward process uses virtual dom optimization.
        this.applyScroll(d, isSync);
        break;
      }
      case IncrementalSource.ViewportResize:
        this.emitter.emit(ReplayerEvents.Resize, {
          width: d.width,
          height: d.height,
        });
        break;
      case IncrementalSource.Input: {
        /**
         * Input event on an unserialized node usually means the event
         * was synchrony triggered programmatically after the node was
         * created. This means there was not an user observable interaction
         * and we do not need to replay it.
         */
        if (d.id === -1) {
          break;
        }
        if (this.usingVirtualDom) {
          const target = this.virtualDom.mirror.getNode(d.id) as RRElement;
          if (!target) {
            return this.debugNodeNotFound(d, d.id);
          }
          target.inputData = d;
          break;
        }
        this.applyInput(d);
        break;
      }
      case IncrementalSource.MediaInteraction: {
        const target = this.usingVirtualDom
          ? this.virtualDom.mirror.getNode(d.id)
          : this.mirror.getNode(d.id);
        if (!target) {
          return this.debugNodeNotFound(d, d.id);
        }
        const mediaEl = target as HTMLMediaElement | RRMediaElement;
        try {
          if (d.currentTime) {
            mediaEl.currentTime = d.currentTime;
          }
          if (d.volume) {
            mediaEl.volume = d.volume;
          }
          if (d.muted) {
            mediaEl.muted = d.muted;
          }
          if (d.type === MediaInteractions.Pause) {
            mediaEl.pause();
          }
          if (d.type === MediaInteractions.Play) {
            // remove listener for 'canplay' event because play() is async and returns a promise
            // i.e. media will evntualy start to play when data is loaded
            // 'canplay' event fires even when currentTime attribute changes which may lead to
            // unexpeted behavior
            mediaEl.play();
          }
        } catch (error) {
          if (this.config.showWarning) {
            console.warn(
              `Failed to replay media interactions: ${error.message || error}`,
            );
          }
        }
        break;
      }
      case IncrementalSource.StyleSheetRule: {
        if (this.usingVirtualDom) {
          const target = this.virtualDom.mirror.getNode(d.id) as RRStyleElement;
          if (!target) {
            return this.debugNodeNotFound(d, d.id);
          }
          const rules: VirtualStyleRules = target.rules;
          d.adds?.forEach(({ rule, index: nestedIndex }) =>
            rules?.push({
              cssText: rule,
              index: nestedIndex,
              type: StyleRuleType.Insert,
            }),
          );
          d.removes?.forEach(({ index: nestedIndex }) =>
            rules?.push({ index: nestedIndex, type: StyleRuleType.Remove }),
          );
        } else {
          const target = this.mirror.getNode(d.id);
          if (!target) {
            return this.debugNodeNotFound(d, d.id);
          }
          const styleSheet = ((target as Node) as HTMLStyleElement).sheet!;
          d.adds?.forEach(({ rule, index: nestedIndex }) => {
            try {
              if (Array.isArray(nestedIndex)) {
                const { positions, index } = getPositionsAndIndex(nestedIndex);
                const nestedRule = getNestedRule(
                  styleSheet.cssRules,
                  positions,
                );
                nestedRule.insertRule(rule, index);
              } else {
                const index =
                  nestedIndex === undefined
                    ? undefined
                    : Math.min(nestedIndex, styleSheet.cssRules.length);
                styleSheet.insertRule(rule, index);
              }
            } catch (e) {
              /**
               * sometimes we may capture rules with browser prefix
               * insert rule with prefixs in other browsers may cause Error
               */
              /**
               * accessing styleSheet rules may cause SecurityError
               * for specific access control settings
               */
            }
          });

          d.removes?.forEach(({ index: nestedIndex }) => {
            try {
              if (Array.isArray(nestedIndex)) {
                const { positions, index } = getPositionsAndIndex(nestedIndex);
                const nestedRule = getNestedRule(
                  styleSheet.cssRules,
                  positions,
                );
                nestedRule.deleteRule(index || 0);
              } else {
                styleSheet?.deleteRule(nestedIndex);
              }
            } catch (e) {
              /**
               * same as insertRule
               */
            }
          });
        }
        break;
      }
      case IncrementalSource.StyleDeclaration: {
        if (this.usingVirtualDom) {
          const target = this.virtualDom.mirror.getNode(d.id) as RRStyleElement;
          if (!target) {
            return this.debugNodeNotFound(d, d.id);
          }
          const rules: VirtualStyleRules = target.rules;
          d.set &&
            rules.push({
              type: StyleRuleType.SetProperty,
              index: d.index,
              ...d.set,
            });
          d.remove &&
            rules.push({
              type: StyleRuleType.RemoveProperty,
              index: d.index,
              ...d.remove,
            });
        } else {
          const target = (this.mirror.getNode(
            d.id,
          ) as Node) as HTMLStyleElement;
          if (!target) {
            return this.debugNodeNotFound(d, d.id);
          }
          const styleSheet = target.sheet!;
          if (d.set) {
            const rule = (getNestedRule(
              styleSheet.rules,
              d.index,
            ) as unknown) as CSSStyleRule;
            rule.style.setProperty(d.set.property, d.set.value, d.set.priority);
          }

          if (d.remove) {
            const rule = (getNestedRule(
              styleSheet.rules,
              d.index,
            ) as unknown) as CSSStyleRule;
            rule.style.removeProperty(d.remove.property);
          }
        }
        break;
      }
      case IncrementalSource.CanvasMutation: {
        if (!this.config.UNSAFE_replayCanvas) {
          return;
        }
        if (this.usingVirtualDom) {
          const target = this.virtualDom.mirror.getNode(
            d.id,
          ) as RRCanvasElement;
          if (!target) {
            return this.debugNodeNotFound(d, d.id);
          }
          target.canvasMutations.push({ event: e, mutation: d });
        } else {
          const target = this.mirror.getNode(d.id);
          if (!target) {
            return this.debugNodeNotFound(d, d.id);
          }
          canvasMutation({
            event: e,
            mutation: d,
            target: (target as unknown) as HTMLCanvasElement,
            imageMap: this.imageMap,
            errorHandler: this.warnCanvasMutationFailed.bind(this),
          });
        }
        break;
      }
      case IncrementalSource.Font: {
        try {
          const fontFace = new FontFace(
            d.family,
            d.buffer ? new Uint8Array(JSON.parse(d.fontSource)) : d.fontSource,
            d.descriptors,
          );
          this.iframe.contentDocument?.fonts.add(fontFace);
        } catch (error) {
          if (this.config.showWarning) {
            console.warn(error);
          }
        }
        break;
      }
      default:
    }
  }

  private applyMutation(d: mutationData, isSync: boolean) {
    // Only apply virtual dom optimization if the fast-forward process has node mutation. Because the cost of creating a virtual dom tree and executing the diff algorithm is usually higher than directly applying other kind of events.
    if (this.config.useVirtualDom && !this.usingVirtualDom && isSync) {
      this.usingVirtualDom = true;
      buildFromDom(
        this.iframe.contentDocument!,
        this.virtualDom,
        this.virtualDom.mirror,
      );
      // If these legacy missing nodes haven't been resolved, they should be converted to virtual nodes.
      if (Object.keys(this.legacy_missingNodeRetryMap).length) {
        for (const key in this.legacy_missingNodeRetryMap) {
          try {
            const value = this.legacy_missingNodeRetryMap[key];
            const virtualNode = buildFromNode(
              value.node as INode,
              this.virtualDom,
            );
            if (virtualNode) value.node = virtualNode;
          } catch (error) {
            if (this.config.showWarning) {
              console.warn(error);
            }
          }
        }
      }
    }
    const mirror = this.usingVirtualDom ? this.virtualDom.mirror : this.mirror;
    d.removes.forEach((mutation) => {
      let target = mirror.getNode(mutation.id);
      if (!target) {
        if (d.removes.find((r) => r.id === mutation.parentId)) {
          // no need to warn, parent was already removed
          return;
        }
        return this.warnNodeNotFound(d, mutation.id);
      }
      let parent: INode | null | ShadowRoot | RRNode = mirror.getNode(
        mutation.parentId,
      );
      if (!parent) {
        return this.warnNodeNotFound(d, mutation.parentId);
      }
      if (mutation.isShadow && hasShadowRoot(parent as Node)) {
        parent = (parent as Element | RRElement).shadowRoot;
      }
      // target may be removed with its parents before
      mirror.removeNodeFromMap(target as INode & RRNode);
      if (parent)
        try {
          parent.removeChild(target as INode & RRNode);
        } catch (error) {
          if (error instanceof DOMException) {
            this.warn(
              'parent could not remove child in mutation',
              parent,
              target,
              d,
            );
          } else {
            throw error;
          }
        }
    });

    // tslint:disable-next-line: variable-name
    const legacy_missingNodeMap: missingNodeMap = {
      ...this.legacy_missingNodeRetryMap,
    };
    const queue: addedNodeMutation[] = [];

    // next not present at this moment
    const nextNotInDOM = (mutation: addedNodeMutation) => {
      let next: Node | null = null;
      if (mutation.nextId) {
        next = mirror.getNode(mutation.nextId) as Node;
      }
      // next not present at this moment
      if (
        mutation.nextId !== null &&
        mutation.nextId !== undefined &&
        mutation.nextId !== -1 &&
        !next
      ) {
        return true;
      }
      return false;
    };

    const appendNode = (mutation: addedNodeMutation) => {
      if (!this.iframe.contentDocument) {
        return console.warn('Looks like your replayer has been destroyed.');
      }
      let parent: INode | null | ShadowRoot | RRNode = mirror.getNode(
        mutation.parentId,
      );
      if (!parent) {
        if (mutation.node.type === NodeType.Document) {
          // is newly added document, maybe the document node of an iframe
          return this.newDocumentQueue.push(mutation);
        }
        return queue.push(mutation);
      }

<<<<<<< HEAD
      if (mutation.node.isShadow && hasShadowRoot(parent as Node)) {
        parent = (parent as Element | RRElement).shadowRoot as ShadowRoot;
=======
      let parentInDocument = null;
      if (this.iframe.contentDocument.contains) {
        parentInDocument = this.iframe.contentDocument.contains(parent);
      } else if (this.iframe.contentDocument.body.contains) {
        // fix for IE
        // refer 'Internet Explorer notes' at https://developer.mozilla.org/zh-CN/docs/Web/API/Document
        parentInDocument = this.iframe.contentDocument.body.contains(parent);
      }

      const hasIframeChild =
        ((parent as unknown) as HTMLElement).getElementsByTagName?.('iframe')
          .length > 0;
      /**
       * Why !isIframeINode(parent)? If parent element is an iframe, iframe document can't be appended to virtual parent.
       * Why !hasIframeChild? If we move iframe elements from dom to fragment document, we will lose the contentDocument of iframe. So we need to disable the virtual dom optimization if a parent node contains iframe elements.
       */
      if (
        useVirtualParent &&
        parentInDocument &&
        !isIframeINode(parent) &&
        !hasIframeChild
      ) {
        const virtualParent = (document.createDocumentFragment() as unknown) as INode;
        this.mirror.map[mutation.parentId] = virtualParent;
        this.fragmentParentMap.set(virtualParent, parent);

        // store the state, like scroll position, of child nodes before they are unmounted from dom
        this.storeState(parent);

        while (parent.firstChild) {
          virtualParent.appendChild(parent.firstChild);
        }
        parent = virtualParent;
      }

      if (mutation.node.isShadow) {
        // If the parent is attached a shadow dom after it's created, it won't have a shadow root.
        if (!hasShadowRoot(parent)) {
          ((parent as Node) as HTMLElement).attachShadow({ mode: 'open' });
          parent = ((parent as Node) as HTMLElement).shadowRoot!;
        } else parent = parent.shadowRoot;
>>>>>>> d8f9290c
      }

      let previous: Node | RRNode | null = null;
      let next: Node | RRNode | null = null;
      if (mutation.previousId) {
        previous = mirror.getNode(mutation.previousId) as Node | RRNode;
      }
      if (mutation.nextId) {
        next = mirror.getNode(mutation.nextId) as Node | RRNode;
      }
      if (nextNotInDOM(mutation)) {
        return queue.push(mutation);
      }

      if (mutation.node.rootId && !mirror.getNode(mutation.node.rootId)) {
        return;
      }

      const targetDoc = mutation.node.rootId
        ? mirror.getNode(mutation.node.rootId)
        : this.usingVirtualDom
        ? this.virtualDom
        : this.iframe.contentDocument;
      if (isIframeINode(parent) || isRRIFrameElement(parent)) {
        this.attachDocumentToIframe(mutation, parent);
        return;
      }
      const target = buildNodeWithSN(mutation.node, {
        doc: targetDoc as Document,
        map: mirror.map as idNodeMap,
        skipChild: true,
        hackCss: true,
        cache: this.cache,
      }) as INode | RRNode;

      // legacy data, we should not have -1 siblings any more
      if (mutation.previousId === -1 || mutation.nextId === -1) {
        legacy_missingNodeMap[mutation.node.id] = {
          node: target,
          mutation,
        };
        return;
      }

      if (
        '__sn' in parent &&
        parent.__sn.type === NodeType.Element &&
        parent.__sn.tagName === 'textarea' &&
        mutation.node.type === NodeType.Text
      ) {
        // https://github.com/rrweb-io/rrweb/issues/745
        // parent is textarea, will only keep one child node as the value
        for (const c of Array.from(
          parent.childNodes as Iterable<INode | RRNode>,
        )) {
          if (c.nodeType === parent.TEXT_NODE) {
            parent.removeChild(c as INode & RRNode);
          }
        }
      }

      if (previous && previous.nextSibling && previous.nextSibling.parentNode) {
        parent.insertBefore(
          target as INode & RRNode,
          previous.nextSibling as INode & RRNode,
        );
      } else if (next && next.parentNode) {
        // making sure the parent contains the reference nodes
        // before we insert target before next.
        parent.contains(next as Node & RRNode)
          ? parent.insertBefore(
              target as INode & RRNode,
              next as INode & RRNode,
            )
          : parent.insertBefore(target as INode & RRNode, null);
      } else {
        /**
         * Sometimes the document changes and the MutationObserver is disconnected, so the removal of child elements can't be detected and recorded. After the change of document, we may get another mutation which adds a new html element, while the old html element still exists in the dom, and we need to remove the old html element first to avoid collision.
         */
        if (parent === targetDoc) {
          while (targetDoc.firstChild) {
            targetDoc.removeChild(targetDoc.firstChild as Node & RRNode);
          }
        }

        parent.appendChild(target as Node & RRNode);
      }

      /**
       * isRRIFrameElement won't actually be executed but it's used to make type inference of variable 'target' right.
       */
      if (isIframeINode(target) || isRRIFrameElement(target)) {
        const mutationInQueue = this.newDocumentQueue.find(
          (m) => m.parentId === target.__sn.id,
        );
        if (mutationInQueue) {
          this.attachDocumentToIframe(mutationInQueue, target);
          this.newDocumentQueue = this.newDocumentQueue.filter(
            (m) => m !== mutationInQueue,
          );
        }
      }

      if (mutation.previousId || mutation.nextId) {
        this.legacy_resolveMissingNode(
          legacy_missingNodeMap,
          parent,
          target,
          mutation,
        );
      }
    };

    d.adds.forEach((mutation) => {
      appendNode(mutation);
    });

    let startTime = Date.now();
    while (queue.length) {
      // transform queue to resolve tree
      const resolveTrees = queueToResolveTrees(queue);
      queue.length = 0;
      if (Date.now() - startTime > 500) {
        this.warn(
          'Timeout in the loop, please check the resolve tree data:',
          resolveTrees,
        );
        break;
      }
      for (const tree of resolveTrees) {
        let parent = mirror.getNode(tree.value.parentId);
        if (!parent) {
          this.debug(
            'Drop resolve tree since there is no parent for the root node.',
            tree,
          );
        } else {
          iterateResolveTree(tree, (mutation) => {
            appendNode(mutation);
          });
        }
      }
    }

    if (Object.keys(legacy_missingNodeMap).length) {
      Object.assign(this.legacy_missingNodeRetryMap, legacy_missingNodeMap);
    }

    d.texts.forEach((mutation) => {
      let target = mirror.getNode(mutation.id);
      if (!target) {
        if (d.removes.find((r) => r.id === mutation.id)) {
          // no need to warn, element was already removed
          return;
        }
        return this.warnNodeNotFound(d, mutation.id);
      }
      target.textContent = mutation.value;
    });
    d.attributes.forEach((mutation) => {
      let target = mirror.getNode(mutation.id);
      if (!target) {
        if (d.removes.find((r) => r.id === mutation.id)) {
          // no need to warn, element was already removed
          return;
        }
        return this.warnNodeNotFound(d, mutation.id);
      }
      for (const attributeName in mutation.attributes) {
        if (typeof attributeName === 'string') {
          const value = mutation.attributes[attributeName];
          if (value === null) {
            (target as Element | RRElement).removeAttribute(attributeName);
          } else if (typeof value === 'string') {
            try {
              (target as Element | RRElement).setAttribute(
                attributeName,
                value,
              );
            } catch (error) {
              if (this.config.showWarning) {
                console.warn(
                  'An error occurred may due to the checkout feature.',
                  error,
                );
              }
            }
          } else if (attributeName === 'style') {
            let styleValues = value as styleAttributeValue;
            const targetEl = target as HTMLElement | RRElement;
            for (var s in styleValues) {
              if (styleValues[s] === false) {
                targetEl.style.removeProperty(s);
              } else if (styleValues[s] instanceof Array) {
                const svp = styleValues[s] as styleValueWithPriority;
                targetEl.style.setProperty(s, svp[0], svp[1]);
              } else {
                const svs = styleValues[s] as string;
                targetEl.style.setProperty(s, svs);
              }
            }
          }
        }
      }
    });
  }

  /**
   * Apply the scroll data on real elements.
   * If the replayer is in sync mode, smooth scroll behavior should be disabled.
   * @param d the scroll data
   * @param isSync whether the replayer is in sync mode(fast-forward)
   */
  private applyScroll(d: scrollData, isSync: boolean) {
    const target = this.mirror.getNode(d.id);
    if (!target) {
      return this.debugNodeNotFound(d, d.id);
    }
    if ((target as Node) === this.iframe.contentDocument) {
      this.iframe.contentWindow!.scrollTo({
        top: d.y,
        left: d.x,
        behavior: isSync ? 'auto' : 'smooth',
      });
    } else if (target.__sn.type === NodeType.Document) {
      // nest iframe content document
      ((target as unknown) as Document).defaultView!.scrollTo({
        top: d.y,
        left: d.x,
        behavior: isSync ? 'auto' : 'smooth',
      });
    } else {
      try {
        ((target as Node) as Element).scrollTop = d.y;
        ((target as Node) as Element).scrollLeft = d.x;
      } catch (error) {
        /**
         * Seldomly we may found scroll target was removed before
         * its last scroll event.
         */
      }
    }
  }

  private applyInput(d: inputData) {
    const target = this.mirror.getNode(d.id);
    if (!target) {
      return this.debugNodeNotFound(d, d.id);
    }
    try {
      ((target as Node) as HTMLInputElement).checked = d.isChecked;
      ((target as Node) as HTMLInputElement).value = d.text;
    } catch (error) {
      // for safe
    }
  }

  private legacy_resolveMissingNode(
    map: missingNodeMap,
    parent: Node | RRNode,
    target: Node | RRNode,
    targetMutation: addedNodeMutation,
  ) {
    const { previousId, nextId } = targetMutation;
    const previousInMap = previousId && map[previousId];
    const nextInMap = nextId && map[nextId];
    if (previousInMap) {
      const { node, mutation } = previousInMap as missingNode;
      parent.insertBefore(node as Node & RRNode, target as Node & RRNode);
      delete map[mutation.node.id];
      delete this.legacy_missingNodeRetryMap[mutation.node.id];
      if (mutation.previousId || mutation.nextId) {
        this.legacy_resolveMissingNode(map, parent, node, mutation);
      }
    }
    if (nextInMap) {
      const { node, mutation } = nextInMap as missingNode;
      parent.insertBefore(
        node as Node & RRNode,
        target.nextSibling as Node & RRNode,
      );
      delete map[mutation.node.id];
      delete this.legacy_missingNodeRetryMap[mutation.node.id];
      if (mutation.previousId || mutation.nextId) {
        this.legacy_resolveMissingNode(map, parent, node, mutation);
      }
    }
  }

  private moveAndHover(
    x: number,
    y: number,
    id: number,
    isSync: boolean,
    debugData: incrementalData,
  ) {
    const target = this.mirror.getNode(id);
    if (!target) {
      return this.debugNodeNotFound(debugData, id);
    }

    const base = getBaseDimension(target, this.iframe);
    const _x = x * base.absoluteScale + base.x;
    const _y = y * base.absoluteScale + base.y;

    this.mouse.style.left = `${_x}px`;
    this.mouse.style.top = `${_y}px`;
    if (!isSync) {
      this.drawMouseTail({ x: _x, y: _y });
    }
    this.hoverElements((target as Node) as Element);
  }

  private drawMouseTail(position: { x: number; y: number }) {
    if (!this.mouseTail) {
      return;
    }

    const { lineCap, lineWidth, strokeStyle, duration } =
      this.config.mouseTail === true
        ? defaultMouseTailConfig
        : Object.assign({}, defaultMouseTailConfig, this.config.mouseTail);

    const draw = () => {
      if (!this.mouseTail) {
        return;
      }
      const ctx = this.mouseTail.getContext('2d');
      if (!ctx || !this.tailPositions.length) {
        return;
      }
      ctx.clearRect(0, 0, this.mouseTail.width, this.mouseTail.height);
      ctx.beginPath();
      ctx.lineWidth = lineWidth;
      ctx.lineCap = lineCap;
      ctx.strokeStyle = strokeStyle;
      ctx.moveTo(this.tailPositions[0].x, this.tailPositions[0].y);
      this.tailPositions.forEach((p) => ctx.lineTo(p.x, p.y));
      ctx.stroke();
    };

    this.tailPositions.push(position);
    draw();
    setTimeout(() => {
      this.tailPositions = this.tailPositions.filter((p) => p !== position);
      draw();
    }, duration / this.speedService.state.context.timer.speed);
  }

  private hoverElements(el: Element) {
    this.iframe.contentDocument
      ?.querySelectorAll('.\\:hover')
      .forEach((hoveredEl) => {
        hoveredEl.classList.remove(':hover');
      });
    let currentEl: Element | null = el;
    while (currentEl) {
      if (currentEl.classList) {
        currentEl.classList.add(':hover');
      }
      currentEl = currentEl.parentElement;
    }
  }

  private isUserInteraction(event: eventWithTime): boolean {
    if (event.type !== EventType.IncrementalSnapshot) {
      return false;
    }
    return (
      event.data.source > IncrementalSource.Mutation &&
      event.data.source <= IncrementalSource.Input
    );
  }

  private backToNormal() {
    this.nextUserInteractionEvent = null;
    if (this.speedService.state.matches('normal')) {
      return;
    }
    this.speedService.send({ type: 'BACK_TO_NORMAL' });
    this.emitter.emit(ReplayerEvents.SkipEnd, {
      speed: this.speedService.state.context.normalSpeed,
    });
  }

  private warnNodeNotFound(d: incrementalData, id: number) {
    this.warn(`Node with id '${id}' not found. `, d);
  }

  private warnCanvasMutationFailed(
    d: canvasMutationData | canvasMutationCommand,
    error: unknown,
  ) {
    this.warn(`Has error on canvas update`, error, 'canvas mutation:', d);
  }

  private debugNodeNotFound(d: incrementalData, id: number) {
    /**
     * There maybe some valid scenes of node not being found.
     * Because DOM events are macrotask and MutationObserver callback
     * is microtask, so events fired on a removed DOM may emit
     * snapshots in the reverse order.
     */
    this.debug(REPLAY_CONSOLE_PREFIX, `Node with id '${id}' not found. `, d);
  }

  private warn(...args: Parameters<typeof console.warn>) {
    if (!this.config.showWarning) {
      return;
    }
    console.warn(REPLAY_CONSOLE_PREFIX, ...args);
  }

  private debug(...args: Parameters<typeof console.log>) {
    if (!this.config.showDebug) {
      return;
    }
    // tslint:disable-next-line: no-console
    console.log(REPLAY_CONSOLE_PREFIX, ...args);
  }
}<|MERGE_RESOLUTION|>--- conflicted
+++ resolved
@@ -1402,52 +1402,12 @@
         return queue.push(mutation);
       }
 
-<<<<<<< HEAD
-      if (mutation.node.isShadow && hasShadowRoot(parent as Node)) {
-        parent = (parent as Element | RRElement).shadowRoot as ShadowRoot;
-=======
-      let parentInDocument = null;
-      if (this.iframe.contentDocument.contains) {
-        parentInDocument = this.iframe.contentDocument.contains(parent);
-      } else if (this.iframe.contentDocument.body.contains) {
-        // fix for IE
-        // refer 'Internet Explorer notes' at https://developer.mozilla.org/zh-CN/docs/Web/API/Document
-        parentInDocument = this.iframe.contentDocument.body.contains(parent);
-      }
-
-      const hasIframeChild =
-        ((parent as unknown) as HTMLElement).getElementsByTagName?.('iframe')
-          .length > 0;
-      /**
-       * Why !isIframeINode(parent)? If parent element is an iframe, iframe document can't be appended to virtual parent.
-       * Why !hasIframeChild? If we move iframe elements from dom to fragment document, we will lose the contentDocument of iframe. So we need to disable the virtual dom optimization if a parent node contains iframe elements.
-       */
-      if (
-        useVirtualParent &&
-        parentInDocument &&
-        !isIframeINode(parent) &&
-        !hasIframeChild
-      ) {
-        const virtualParent = (document.createDocumentFragment() as unknown) as INode;
-        this.mirror.map[mutation.parentId] = virtualParent;
-        this.fragmentParentMap.set(virtualParent, parent);
-
-        // store the state, like scroll position, of child nodes before they are unmounted from dom
-        this.storeState(parent);
-
-        while (parent.firstChild) {
-          virtualParent.appendChild(parent.firstChild);
-        }
-        parent = virtualParent;
-      }
-
       if (mutation.node.isShadow) {
         // If the parent is attached a shadow dom after it's created, it won't have a shadow root.
         if (!hasShadowRoot(parent)) {
-          ((parent as Node) as HTMLElement).attachShadow({ mode: 'open' });
-          parent = ((parent as Node) as HTMLElement).shadowRoot!;
+          (parent as Element | RRElement).attachShadow({ mode: 'open' });
+          parent = (parent as Element | RRElement).shadowRoot!;
         } else parent = parent.shadowRoot;
->>>>>>> d8f9290c
       }
 
       let previous: Node | RRNode | null = null;

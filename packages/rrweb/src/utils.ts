--- conflicted
+++ resolved
@@ -7,6 +7,7 @@
   DocumentDimension,
   IWindow,
   DeprecatedMirror,
+  textMutation,
 } from './types';
 import type { IMirror, Mirror } from 'rrweb-snapshot';
 import { isShadowRoot, IGNORED_NODE } from 'rrweb-snapshot';
@@ -388,7 +389,6 @@
   return Boolean(((n as unknown) as Element)?.shadowRoot);
 }
 
-<<<<<<< HEAD
 export function getNestedRule(
   rules: CSSRuleList,
   position: number[],
@@ -409,7 +409,8 @@
   const positions = [...nestedIndex];
   const index = positions.pop();
   return { positions, index };
-=======
+}
+
 /**
  * Returns the latest mutation in the queue for each node.
  * @param  {textMutation[]} mutations The text mutations to filter.
@@ -428,5 +429,4 @@
   }
 
   return uniqueMutations;
->>>>>>> 69499be6
 }
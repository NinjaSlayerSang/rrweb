--- conflicted
+++ resolved
@@ -1,9 +1,4 @@
-<<<<<<< HEAD
 import type {
-  Mirror,
-=======
-import {
->>>>>>> e4f680e8
   throttleOptions,
   listenerHandler,
   hookResetter,
@@ -13,18 +8,9 @@
   IWindow,
   DeprecatedMirror,
 } from './types';
-<<<<<<< HEAD
-import {
-  INode,
-  IGNORED_NODE,
-  serializedNodeWithId,
-  NodeType,
-  isShadowRoot,
-} from 'rrweb-snapshot';
-import { RRNode, RRIFrameElement } from 'rrdom/es/virtual-dom';
-=======
-import { Mirror, IGNORED_NODE, isShadowRoot } from 'rrweb-snapshot';
->>>>>>> e4f680e8
+import type { IMirror, Mirror } from 'rrweb-snapshot';
+import { isShadowRoot, IGNORED_NODE } from 'rrweb-snapshot';
+import type { RRNode, RRIFrameElement } from 'rrdom/es/virtual-dom';
 
 export function on(
   type: string,
@@ -285,204 +271,6 @@
   }
 }
 
-<<<<<<< HEAD
-=======
-export type TreeNode = {
-  id: number;
-  mutation: addedNodeMutation;
-  parent?: TreeNode;
-  children: Record<number, TreeNode>;
-  texts: textMutation[];
-  attributes: attributeMutation[];
-};
-
-export class TreeIndex {
-  public tree!: Record<number, TreeNode>;
-
-  private removeNodeMutations!: removedNodeMutation[];
-  private textMutations!: textMutation[];
-  private attributeMutations!: attributeMutation[];
-  private indexes!: Map<number, TreeNode>;
-  private removeIdSet!: Set<number>;
-  private scrollMap!: Map<number, scrollData>;
-  private inputMap!: Map<number, inputData>;
-
-  constructor() {
-    this.reset();
-  }
-
-  public add(mutation: addedNodeMutation) {
-    const parentTreeNode = this.indexes.get(mutation.parentId);
-    const treeNode: TreeNode = {
-      id: mutation.node.id,
-      mutation,
-      children: [],
-      texts: [],
-      attributes: [],
-    };
-    if (!parentTreeNode) {
-      this.tree[treeNode.id] = treeNode;
-    } else {
-      treeNode.parent = parentTreeNode;
-      parentTreeNode.children[treeNode.id] = treeNode;
-    }
-    this.indexes.set(treeNode.id, treeNode);
-  }
-
-  public remove(mutation: removedNodeMutation, mirror: Mirror) {
-    const parentTreeNode = this.indexes.get(mutation.parentId);
-    const treeNode = this.indexes.get(mutation.id);
-
-    const deepRemoveFromMirror = (id: number) => {
-      if (id === -1) return;
-
-      this.removeIdSet.add(id);
-      const node = mirror.getNode(id);
-      node?.childNodes.forEach((childNode) => {
-        deepRemoveFromMirror(mirror.getId(childNode));
-      });
-    };
-    const deepRemoveFromTreeIndex = (node: TreeNode) => {
-      this.removeIdSet.add(node.id);
-      Object.values(node.children).forEach((n) => deepRemoveFromTreeIndex(n));
-      const _treeNode = this.indexes.get(node.id);
-      if (_treeNode) {
-        const _parentTreeNode = _treeNode.parent;
-        if (_parentTreeNode) {
-          delete _treeNode.parent;
-          delete _parentTreeNode.children[_treeNode.id];
-          this.indexes.delete(mutation.id);
-        }
-      }
-    };
-
-    if (!treeNode) {
-      this.removeNodeMutations.push(mutation);
-      deepRemoveFromMirror(mutation.id);
-    } else if (!parentTreeNode) {
-      delete this.tree[treeNode.id];
-      this.indexes.delete(treeNode.id);
-      deepRemoveFromTreeIndex(treeNode);
-    } else {
-      delete treeNode.parent;
-      delete parentTreeNode.children[treeNode.id];
-      this.indexes.delete(mutation.id);
-      deepRemoveFromTreeIndex(treeNode);
-    }
-  }
-
-  public text(mutation: textMutation) {
-    const treeNode = this.indexes.get(mutation.id);
-    if (treeNode) {
-      treeNode.texts.push(mutation);
-    } else {
-      this.textMutations.push(mutation);
-    }
-  }
-
-  public attribute(mutation: attributeMutation) {
-    const treeNode = this.indexes.get(mutation.id);
-    if (treeNode) {
-      treeNode.attributes.push(mutation);
-    } else {
-      this.attributeMutations.push(mutation);
-    }
-  }
-
-  public scroll(d: scrollData) {
-    this.scrollMap.set(d.id, d);
-  }
-
-  public input(d: inputData) {
-    this.inputMap.set(d.id, d);
-  }
-
-  public flush(): {
-    mutationData: mutationData;
-    scrollMap: TreeIndex['scrollMap'];
-    inputMap: TreeIndex['inputMap'];
-  } {
-    const {
-      tree,
-      removeNodeMutations,
-      textMutations,
-      attributeMutations,
-    } = this;
-
-    const batchMutationData: mutationData = {
-      source: IncrementalSource.Mutation,
-      removes: removeNodeMutations,
-      texts: textMutations,
-      attributes: attributeMutations,
-      adds: [],
-    };
-
-    const walk = (treeNode: TreeNode, removed: boolean) => {
-      if (removed) {
-        this.removeIdSet.add(treeNode.id);
-      }
-      batchMutationData.texts = batchMutationData.texts
-        .concat(removed ? [] : treeNode.texts)
-        .filter((m) => !this.removeIdSet.has(m.id));
-      batchMutationData.attributes = batchMutationData.attributes
-        .concat(removed ? [] : treeNode.attributes)
-        .filter((m) => !this.removeIdSet.has(m.id));
-      if (
-        !this.removeIdSet.has(treeNode.id) &&
-        !this.removeIdSet.has(treeNode.mutation.parentId) &&
-        !removed
-      ) {
-        batchMutationData.adds.push(treeNode.mutation);
-        if (treeNode.children) {
-          Object.values(treeNode.children).forEach((n) => walk(n, false));
-        }
-      } else {
-        Object.values(treeNode.children).forEach((n) => walk(n, true));
-      }
-    };
-
-    Object.values(tree).forEach((n) => walk(n, false));
-
-    for (const id of this.scrollMap.keys()) {
-      if (this.removeIdSet.has(id)) {
-        this.scrollMap.delete(id);
-      }
-    }
-    for (const id of this.inputMap.keys()) {
-      if (this.removeIdSet.has(id)) {
-        this.inputMap.delete(id);
-      }
-    }
-
-    const scrollMap = new Map(this.scrollMap);
-    const inputMap = new Map(this.inputMap);
-
-    this.reset();
-
-    return {
-      mutationData: batchMutationData,
-      scrollMap,
-      inputMap,
-    };
-  }
-
-  private reset() {
-    this.tree = [];
-    this.indexes = new Map();
-    this.removeNodeMutations = [];
-    this.textMutations = [];
-    this.attributeMutations = [];
-    this.removeIdSet = new Set();
-    this.scrollMap = new Map();
-    this.inputMap = new Map();
-  }
-
-  public idRemoved(id: number): boolean {
-    return this.removeIdSet.has(id);
-  }
-}
-
->>>>>>> e4f680e8
 type ResolveTree = {
   value: addedNodeMutation;
   children: ResolveTree[];
@@ -550,45 +338,14 @@
 
 export type AppendedIframe = {
   mutationInQueue: addedNodeMutation;
-<<<<<<< HEAD
-  builtNode: HTMLIFrameINode | RRIFrameElement;
+  builtNode: HTMLIFrameElement | RRIFrameElement;
 };
 
-export function isIframeINode(
-  node: INode | ShadowRoot | RRNode,
-): node is HTMLIFrameINode {
-  if ('__sn' in node) {
-    return (
-      node.__sn.type === NodeType.Element && node.__sn.tagName === 'iframe'
-    );
-  }
-  return false;
-}
-
-/**
- * This function is quite similar to isIframeINode. It is used to make the type inference of node accurate but won't affect isIframeINode's original functionality.
- */
-export function isRRIFrameElement(
-  node: INode | ShadowRoot | RRNode,
-): node is RRIFrameElement {
-  if ('__sn' in node) {
-    return (
-      node.__sn.type === NodeType.Element &&
-      node.__sn.tagName === 'iframe' &&
-      node instanceof RRIFrameElement
-    );
-  }
-  return false;
-=======
-  builtNode: HTMLIFrameElement;
-};
-
-export function isSerializedIframe(
-  n: Node,
-  mirror: Mirror,
-): n is HTMLIFrameElement {
+export function isSerializedIframe<TNode extends Node | RRNode>(
+  n: TNode,
+  mirror: IMirror<TNode>,
+): boolean {
   return Boolean(n.nodeName === 'IFRAME' && mirror.getMeta(n));
->>>>>>> e4f680e8
 }
 
 export function getBaseDimension(

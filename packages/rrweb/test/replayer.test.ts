/* tslint:disable no-string-literal no-console */

import * as fs from 'fs';
import * as path from 'path';
import type * as puppeteer from 'puppeteer';
import {
  assertDomSnapshot,
  launchPuppeteer,
  sampleEvents as events,
  sampleStyleSheetRemoveEvents as stylesheetRemoveEvents,
  waitForRAF,
} from './utils';
import styleSheetRuleEvents from './events/style-sheet-rule-events';
import orderingEvents from './events/ordering';
import scrollEvents from './events/scroll';
import inputEvents from './events/input';
import iframeEvents from './events/iframe';
<<<<<<< HEAD
import shadowDomEvents from './events/shadow-dom';
=======
import StyleSheetTextMutation from './events/style-sheet-text-mutation';
>>>>>>> 70db46b5

interface ISuite {
  code: string;
  browser: puppeteer.Browser;
  page: puppeteer.Page;
}

describe('replayer', function () {
  jest.setTimeout(10_000);

  let code: ISuite['code'];
  let browser: ISuite['browser'];
  let page: ISuite['page'];

  beforeAll(async () => {
    browser = await launchPuppeteer();

    const bundlePath = path.resolve(__dirname, '../dist/rrweb.min.js');
    code = fs.readFileSync(bundlePath, 'utf8');
  });

  beforeEach(async () => {
    page = await browser.newPage();
    await page.goto('about:blank');
    await page.evaluate(code);
    await page.evaluate(`let events = ${JSON.stringify(events)}`);

    page.on('console', (msg) => console.log('PAGE LOG:', msg.text()));
  });

  afterEach(async () => {
    await page.close();
  });

  afterAll(async () => {
    await browser.close();
  });

  it('can get meta data', async () => {
    const meta = await page.evaluate(`
      const { Replayer } = rrweb;
      const replayer = new Replayer(events);
      replayer.getMetaData();
    `);
    expect(meta).toEqual({
      startTime: events[0].timestamp,
      endTime: events[events.length - 1].timestamp,
      totalTime: events[events.length - 1].timestamp - events[0].timestamp,
    });
  });

  it('will start actions when play', async () => {
    const actionLength = await page.evaluate(`
      const { Replayer } = rrweb;
      const replayer = new Replayer(events);
      replayer.play();
      replayer['timer']['actions'].length;
    `);
    expect(actionLength).toEqual(events.length);
  });

  it('will clean actions when pause', async () => {
    const actionLength = await page.evaluate(`
      const { Replayer } = rrweb;
      const replayer = new Replayer(events);
      replayer.play();
      replayer.pause();
      replayer['timer']['actions'].length;
    `);
    expect(actionLength).toEqual(0);
  });

  it('can play at any time offset', async () => {
    const actionLength = await page.evaluate(`
      const { Replayer } = rrweb;
      const replayer = new Replayer(events);
      replayer.play(1500);
      replayer['timer']['actions'].length;
    `);
    expect(actionLength).toEqual(
      events.filter((e) => e.timestamp - events[0].timestamp >= 1500).length,
    );
  });

  it('can play a second time in the future', async () => {
    const actionLength = await page.evaluate(`
      const { Replayer } = rrweb;
      const replayer = new Replayer(events);
      replayer.play(500);
      replayer.play(1500);
      replayer['timer']['actions'].length;
    `);
    expect(actionLength).toEqual(
      events.filter((e) => e.timestamp - events[0].timestamp >= 1500).length,
    );
  });

  it('can play a second time to the past', async () => {
    const actionLength = await page.evaluate(`
      const { Replayer } = rrweb;
      const replayer = new Replayer(events);
      replayer.play(1500);
      replayer.play(500);
      replayer['timer']['actions'].length;
    `);
    expect(actionLength).toEqual(
      events.filter((e) => e.timestamp - events[0].timestamp >= 500).length,
    );
  });

  it('can pause at any time offset', async () => {
    const actionLength = await page.evaluate(`
      const { Replayer } = rrweb;
      const replayer = new Replayer(events);
      replayer.pause(2500);
      replayer['timer']['actions'].length;
    `);
    const currentTime = await page.evaluate(`
      replayer.getCurrentTime();
    `);
    const currentState = await page.evaluate(`
      replayer['service']['state']['value'];
    `);
    expect(actionLength).toEqual(0);
    expect(currentTime).toEqual(2500);
    expect(currentState).toEqual('paused');
  });

  it('can fast forward past StyleSheetRule changes on virtual elements', async () => {
    await page.evaluate(`events = ${JSON.stringify(styleSheetRuleEvents)}`);
    const actionLength = await page.evaluate(`
      const { Replayer } = rrweb;
      const replayer = new Replayer(events);
      replayer.play(1500);
      replayer['timer']['actions'].length;
    `);

    expect(actionLength).toEqual(
      styleSheetRuleEvents.filter(
        (e) => e.timestamp - styleSheetRuleEvents[0].timestamp >= 1500,
      ).length,
    );

    await assertDomSnapshot(
      page,
      __filename,
      'style-sheet-rule-events-play-at-1500',
    );
  });

  it('should apply fast forwarded StyleSheetRules that where added', async () => {
    await page.evaluate(`events = ${JSON.stringify(styleSheetRuleEvents)}`);
    const result = await page.evaluate(`
      const { Replayer } = rrweb;
      const replayer = new Replayer(events);
      replayer.pause(1500);
      const rules = [...replayer.iframe.contentDocument.styleSheets].map(
        (sheet) => [...sheet.rules],
      ).flat();
      rules.some((x) => x.selectorText === '.css-added-at-1000-deleted-at-2500');
    `);

    expect(result).toEqual(true);
  });

  it('can handle removing style elements', async () => {
    await page.evaluate(`events = ${JSON.stringify(stylesheetRemoveEvents)}`);
    const actionLength = await page.evaluate(`
      const { Replayer } = rrweb;
      const replayer = new Replayer(events);
      replayer.play(2500);
      replayer['timer']['actions'].length;
    `);
    expect(actionLength).toEqual(
      stylesheetRemoveEvents.filter(
        (e) => e.timestamp - stylesheetRemoveEvents[0].timestamp >= 2500,
      ).length,
    );

    await assertDomSnapshot(
      page,
      __filename,
      'style-sheet-remove-events-play-at-2500',
    );
  });

  it('can fast forward past StyleSheetRule deletion on virtual elements', async () => {
    await page.evaluate(`events = ${JSON.stringify(styleSheetRuleEvents)}`);

    await assertDomSnapshot(
      page,
      __filename,
      'style-sheet-rule-events-play-at-2500',
    );
  });

  it('should delete fast forwarded StyleSheetRules that where removed', async () => {
    await page.evaluate(`events = ${JSON.stringify(styleSheetRuleEvents)}`);
    const result = await page.evaluate(`
      const { Replayer } = rrweb;
      const replayer = new Replayer(events);
      replayer.pause(3000);
      const rules = [...replayer.iframe.contentDocument.styleSheets].map(
        (sheet) => [...sheet.rules],
      ).flat();
      rules.some((x) => x.selectorText === '.css-added-at-1000-deleted-at-2500');
    `);

    expect(result).toEqual(false);
  });

  it("should overwrite all StyleSheetRules by replacing style element's textContent while fast-forwarding", async () => {
    await page.evaluate(`events = ${JSON.stringify(styleSheetRuleEvents)}`);
    const result = await page.evaluate(`
      const { Replayer } = rrweb;
      const replayer = new Replayer(events);
      replayer.pause(3500);
      const rules = [...replayer.iframe.contentDocument.styleSheets].map(
        (sheet) => [...sheet.rules],
      ).flat();
      rules.some((x) => x.selectorText === '.css-added-at-200-overwritten-at-3000');
    `);

    expect(result).toEqual(false);
  });

  it('should apply fast-forwarded StyleSheetRules that came after stylesheet textContent overwrite', async () => {
    await page.evaluate(`events = ${JSON.stringify(styleSheetRuleEvents)}`);
    const result = await page.evaluate(`
      const { Replayer } = rrweb;
      const replayer = new Replayer(events);
      replayer.pause(3500);
      const rules = [...replayer.iframe.contentDocument.styleSheets].map(
        (sheet) => [...sheet.rules],
      ).flat();
      rules.some((x) => x.selectorText === '.css-added-at-3100') &&
        !rules.some(
          (x) => x.selectorText === '.css-added-at-500-overwritten-at-3000',
        );
    `);

    expect(result).toEqual(true);
  });

<<<<<<< HEAD
  it('can fast forward scroll events', async () => {
    await page.evaluate(`
      events = ${JSON.stringify(scrollEvents)};
      const { Replayer } = rrweb;
      var replayer = new Replayer(events,{showDebug:true});
      replayer.pause(550);
    `);
    // add the "#container" element at 500
    const iframe = await page.$('iframe');
    const contentDocument = await iframe!.contentFrame()!;
    expect(await contentDocument!.$('#container')).not.toBeNull();
    expect(await contentDocument!.$('#block')).not.toBeNull();
    expect(
      await contentDocument!.$eval(
        '#container',
        (element: Element) => element.scrollTop,
      ),
    ).toEqual(0);

    // restart the replayer
    await page.evaluate('replayer.play(0);');
    await waitForRAF(page);

    await page.evaluate('replayer.pause(1050);');
    // scroll the "#container" div' at 1000
    expect(
      await contentDocument!.$eval(
        '#container',
        (element: Element) => element.scrollTop,
      ),
    ).toEqual(2500);

    await page.evaluate('replayer.play(0);');
    await waitForRAF(page);
    await page.evaluate('replayer.pause(1550);');
    // scroll the document at 1500
    expect(
      await page.$eval(
        'iframe',
        (element: Element) =>
          (element as HTMLIFrameElement)!.contentWindow!.scrollY,
      ),
    ).toEqual(250);

    await page.evaluate('replayer.play(0);');
    await waitForRAF(page);
    await page.evaluate('replayer.pause(2050);');
    // remove the "#container" element at 2000
    expect(await contentDocument!.$('#container')).toBeNull();
    expect(await contentDocument!.$('#block')).toBeNull();
    expect(
      await page.$eval(
        'iframe',
        (element: Element) =>
          (element as HTMLIFrameElement)!.contentWindow!.scrollY,
      ),
    ).toEqual(0);
  });

  it('can fast forward input events', async () => {
    await page.evaluate(`
      events = ${JSON.stringify(inputEvents)};
      const { Replayer } = rrweb;
      var replayer = new Replayer(events,{showDebug:true});
      replayer.pause(1050);
    `);
    const iframe = await page.$('iframe');
    const contentDocument = await iframe!.contentFrame()!;
    expect(await contentDocument!.$('select')).not.toBeNull();
    expect(
      await contentDocument!.$eval(
        'select',
        (element: Element) => (element as HTMLSelectElement).value,
      ),
    ).toEqual('valueB'); // the default value

    // restart the replayer
    await page.evaluate('replayer.play(0);');
    await waitForRAF(page);

    await page.evaluate('replayer.pause(1550);');
    // the value get changed to 'valueA' at 1500
    expect(
      await contentDocument!.$eval(
        'select',
        (element: Element) => (element as HTMLSelectElement).value,
      ),
    ).toEqual('valueA');

    await page.evaluate('replayer.play(0);');
    await waitForRAF(page);
    await page.evaluate('replayer.pause(2050);');
    // the value get changed to 'valueC' at 2000
    expect(
      await contentDocument!.$eval(
        'select',
        (element: Element) => (element as HTMLSelectElement).value,
      ),
    ).toEqual('valueC');

    await page.evaluate('replayer.play(0);');
    await waitForRAF(page);
    await page.evaluate('replayer.pause(2550);');
    // add a new input element at 2500
    expect(
      await contentDocument!.$eval(
        'input',
        (element: Element) => (element as HTMLSelectElement).value,
      ),
    ).toEqual('');

    await page.evaluate('replayer.play(0);');
    await waitForRAF(page);
    await page.evaluate('replayer.pause(3050);');
    // set the value 'test input' for the input element at 3000
    expect(
      await contentDocument!.$eval(
        'input',
        (element: Element) => (element as HTMLSelectElement).value,
      ),
    ).toEqual('test input');

    await page.evaluate('replayer.play(0);');
    await waitForRAF(page);
    await page.evaluate('replayer.pause(3550);');
    // remove the select element at 3500
    expect(await contentDocument!.$('select')).toBeNull();

    await page.evaluate('replayer.play(0);');
    await waitForRAF(page);
    await page.evaluate('replayer.pause(4050);');
    // remove the input element at 4000
    expect(await contentDocument!.$('input')).toBeNull();
=======
  it('should overwrite all StyleSheetRules by appending a text node to stylesheet element while fast-forwarding', async () => {
    await page.evaluate(`events = ${JSON.stringify(StyleSheetTextMutation)}`);
    const result = await page.evaluate(`
      const { Replayer } = rrweb;
      const replayer = new Replayer(events);
      replayer.pause(1600);
      const rules = [...replayer.iframe.contentDocument.styleSheets].map(
        (sheet) => [...sheet.rules],
      ).flat();
      rules.some((x) => x.selectorText === '.css-added-at-1000-overwritten-at-1500');
    `);
    expect(result).toEqual(false);
  });

  it('should apply fast-forwarded StyleSheetRules that came after appending text node to stylesheet element', async () => {
    await page.evaluate(`events = ${JSON.stringify(StyleSheetTextMutation)}`);
    const result = await page.evaluate(`
      const { Replayer } = rrweb;
      const replayer = new Replayer(events);
      replayer.pause(2100);
      const rules = [...replayer.iframe.contentDocument.styleSheets].map(
        (sheet) => [...sheet.rules],
      ).flat();
      rules.some((x) => x.selectorText === '.css-added-at-2000-overwritten-at-2500');
    `);
    expect(result).toEqual(true);
  });

  it('should overwrite all StyleSheetRules by removing text node from stylesheet element while fast-forwarding', async () => {
    await page.evaluate(`events = ${JSON.stringify(StyleSheetTextMutation)}`);
    const result = await page.evaluate(`
      const { Replayer } = rrweb;
      const replayer = new Replayer(events);
      replayer.pause(2600);
      const rules = [...replayer.iframe.contentDocument.styleSheets].map(
        (sheet) => [...sheet.rules],
      ).flat();
      rules.some((x) => x.selectorText === '.css-added-at-2000-overwritten-at-2500');
    `);
    expect(result).toEqual(false);
  });

  it('should apply fast-forwarded StyleSheetRules that came after removing text node from stylesheet element', async () => {
    await page.evaluate(`events = ${JSON.stringify(StyleSheetTextMutation)}`);
    const result = await page.evaluate(`
      const { Replayer } = rrweb;
      const replayer = new Replayer(events);
      replayer.pause(3100);
      const rules = [...replayer.iframe.contentDocument.styleSheets].map(
        (sheet) => [...sheet.rules],
      ).flat();
      rules.some((x) => x.selectorText === '.css-added-at-3000');
    `);
    expect(result).toEqual(true);
>>>>>>> 70db46b5
  });

  it('can fast-forward mutation events containing nested iframe elements', async () => {
    await page.evaluate(`
      events = ${JSON.stringify(iframeEvents)};
      const { Replayer } = rrweb;
      var replayer = new Replayer(events,{showDebug:true});
      replayer.pause(250);
    `);
    const iframe = await page.$('iframe');
    const contentDocument = await iframe!.contentFrame()!;
    expect(await contentDocument!.$('iframe')).toBeNull();

    // restart the replayer
    await page.evaluate('replayer.play(0);');
    await waitForRAF(page);
    await page.evaluate('replayer.pause(550);'); // add 'iframe one' at 500
    expect(await contentDocument!.$('iframe')).not.toBeNull();
    let iframeOneDocument = await (await contentDocument!.$(
      'iframe',
    ))!.contentFrame();
    expect(iframeOneDocument).not.toBeNull();
    expect(await iframeOneDocument!.$('noscript')).not.toBeNull();
    // make sure custom style rules are inserted rules
    expect((await iframeOneDocument!.$$('style')).length).toBe(1);
    expect(
      await iframeOneDocument!.$eval(
        'noscript',
        (element) => window.getComputedStyle(element).display,
      ),
    ).toEqual('none');

    // add 'iframe two' and 'iframe three' at 1000
    await page.evaluate('replayer.play(0);');
    await waitForRAF(page);
    await page.evaluate('replayer.pause(1050);');
    // check the inserted style of iframe 'one' again
    iframeOneDocument = await (await contentDocument!.$(
      'iframe',
    ))!.contentFrame();
    expect((await iframeOneDocument!.$$('style')).length).toBe(1);

    expect((await contentDocument!.$$('iframe')).length).toEqual(2);
    let iframeTwoDocument = await (
      await contentDocument!.$$('iframe')
    )[1]!.contentFrame();
    expect(iframeTwoDocument).not.toBeNull();
    expect((await iframeTwoDocument!.$$('iframe')).length).toEqual(2);
    expect((await iframeTwoDocument!.$$('style')).length).toBe(1);
    let iframeThreeDocument = await (
      await iframeTwoDocument!.$$('iframe')
    )[0]!.contentFrame();
    let iframeFourDocument = await (
      await iframeTwoDocument!.$$('iframe')
    )[1]!.contentFrame();
    expect(iframeThreeDocument).not.toBeNull();
    expect((await iframeThreeDocument!.$$('style')).length).toBe(1);
    expect(iframeFourDocument).not.toBeNull();

    // add 'iframe four' at 1500
    await page.evaluate('replayer.play(0);');
    await waitForRAF(page);
    await page.evaluate('replayer.pause(1550);');
    iframeTwoDocument = await (
      await contentDocument!.$$('iframe')
    )[1]!.contentFrame();
    expect((await iframeTwoDocument!.$$('style')).length).toBe(1);
    iframeFourDocument = await (
      await iframeTwoDocument!.$$('iframe')
    )[1]!.contentFrame();
    expect(await iframeFourDocument!.$('iframe')).toBeNull();
    expect((await iframeFourDocument!.$$('style')).length).toBe(1);
    expect(await iframeFourDocument!.title()).toEqual('iframe 4');

    // add 'iframe five' at 2000
    await page.evaluate('replayer.play(0);');
    await waitForRAF(page);
    await page.evaluate('replayer.pause(2050);');
    iframeTwoDocument = await (
      await contentDocument!.$$('iframe')
    )[1]!.contentFrame();
    iframeFourDocument = await (
      await iframeTwoDocument!.$$('iframe')
    )[1]!.contentFrame();
    expect((await iframeFourDocument!.$$('style')).length).toBe(1);
    expect(await iframeFourDocument!.$('iframe')).not.toBeNull();
    const iframeFiveDocument = await (await iframeFourDocument!.$(
      'iframe',
    ))!.contentFrame();
    expect(iframeFiveDocument).not.toBeNull();
    expect((await iframeFiveDocument!.$$('style')).length).toBe(1);
    expect(await iframeFiveDocument!.$('noscript')).not.toBeNull();
    expect(
      await iframeFiveDocument!.$eval(
        'noscript',
        (element) => window.getComputedStyle(element).display,
      ),
    ).toEqual('none');

    // remove the html element of 'iframe four' at 2500
    await page.evaluate('replayer.play(0);');
    await waitForRAF(page);
    await page.evaluate('replayer.pause(2550);');
    iframeTwoDocument = await (
      await contentDocument!.$$('iframe')
    )[1]!.contentFrame();
    iframeFourDocument = await (
      await iframeTwoDocument!.$$('iframe')
    )[1]!.contentFrame();
    // the html element should be removed
    expect(await iframeFourDocument!.$('html')).toBeNull();
    // the doctype should still exist
    expect(
      await iframeTwoDocument!.evaluate(
        (iframe) => (iframe as HTMLIFrameElement)!.contentDocument!.doctype,
        (await iframeTwoDocument!.$$('iframe'))[1],
      ),
    ).not.toBeNull();
  });

  it('can fast-forward mutation events containing nested shadow doms', async () => {
    await page.evaluate(`
      events = ${JSON.stringify(shadowDomEvents)};
      const { Replayer } = rrweb;
      var replayer = new Replayer(events,{showDebug:true});
      replayer.pause(550);
    `);
    // add shadow dom 'one' at 500
    const iframe = await page.$('iframe');
    const contentDocument = await iframe!.contentFrame()!;
    expect(
      await contentDocument!.$eval('div', (element) => element.shadowRoot),
    ).not.toBeNull();
    expect(
      await contentDocument!.evaluate(
        () =>
          document
            .querySelector('body > div')!
            .shadowRoot!.querySelector('span')!.textContent,
      ),
    ).toEqual('shadow dom one');

    // add shadow dom 'two' at 1000
    await page.evaluate('replayer.play(0);');
    await waitForRAF(page);
    await page.evaluate('replayer.pause(1050);');
    expect(
      await contentDocument!.evaluate(
        () =>
          document
            .querySelector('body > div')!
            .shadowRoot!.querySelector('div')!.shadowRoot,
      ),
    ).not.toBeNull();
    expect(
      await contentDocument!.evaluate(
        () =>
          document
            .querySelector('body > div')!
            .shadowRoot!.querySelector('div')!
            .shadowRoot!.querySelector('span')!.textContent,
      ),
    ).toEqual('shadow dom two');
  });

  it('can stream events in live mode', async () => {
    const status = await page.evaluate(`
      const { Replayer } = rrweb;
      const replayer = new Replayer(events, {
        liveMode: true
      });
      replayer.startLive();
      replayer.service.state.value;
    `);
    expect(status).toEqual('live');
  });

  it('replays same timestamp events in correct order', async () => {
    await page.evaluate(`events = ${JSON.stringify(orderingEvents)}`);
    await page.evaluate(`
      const { Replayer } = rrweb;
      const replayer = new Replayer(events);
      replayer.play();
    `);
    await page.waitForTimeout(50);

    await assertDomSnapshot(page, __filename, 'ordering-events');
  });

  it('replays same timestamp events in correct order (with addAction)', async () => {
    await page.evaluate(`events = ${JSON.stringify(orderingEvents)}`);
    await page.evaluate(`
      const { Replayer } = rrweb;
      const replayer = new Replayer(events.slice(0, events.length-2));
      replayer.play();
      replayer.addEvent(events[events.length-2]);
      replayer.addEvent(events[events.length-1]);
    `);
    await page.waitForTimeout(50);

    await assertDomSnapshot(page, __filename, 'ordering-events');
  });
});<|MERGE_RESOLUTION|>--- conflicted
+++ resolved
@@ -15,11 +15,8 @@
 import scrollEvents from './events/scroll';
 import inputEvents from './events/input';
 import iframeEvents from './events/iframe';
-<<<<<<< HEAD
 import shadowDomEvents from './events/shadow-dom';
-=======
 import StyleSheetTextMutation from './events/style-sheet-text-mutation';
->>>>>>> 70db46b5
 
 interface ISuite {
   code: string;
@@ -264,7 +261,62 @@
     expect(result).toEqual(true);
   });
 
-<<<<<<< HEAD
+  it('should overwrite all StyleSheetRules by appending a text node to stylesheet element while fast-forwarding', async () => {
+    await page.evaluate(`events = ${JSON.stringify(StyleSheetTextMutation)}`);
+    const result = await page.evaluate(`
+      const { Replayer } = rrweb;
+      const replayer = new Replayer(events);
+      replayer.pause(1600);
+      const rules = [...replayer.iframe.contentDocument.styleSheets].map(
+        (sheet) => [...sheet.rules],
+      ).flat();
+      rules.some((x) => x.selectorText === '.css-added-at-1000-overwritten-at-1500');
+    `);
+    expect(result).toEqual(false);
+  });
+
+  it('should apply fast-forwarded StyleSheetRules that came after appending text node to stylesheet element', async () => {
+    await page.evaluate(`events = ${JSON.stringify(StyleSheetTextMutation)}`);
+    const result = await page.evaluate(`
+      const { Replayer } = rrweb;
+      const replayer = new Replayer(events);
+      replayer.pause(2100);
+      const rules = [...replayer.iframe.contentDocument.styleSheets].map(
+        (sheet) => [...sheet.rules],
+      ).flat();
+      rules.some((x) => x.selectorText === '.css-added-at-2000-overwritten-at-2500');
+    `);
+    expect(result).toEqual(true);
+  });
+
+  it('should overwrite all StyleSheetRules by removing text node from stylesheet element while fast-forwarding', async () => {
+    await page.evaluate(`events = ${JSON.stringify(StyleSheetTextMutation)}`);
+    const result = await page.evaluate(`
+      const { Replayer } = rrweb;
+      const replayer = new Replayer(events);
+      replayer.pause(2600);
+      const rules = [...replayer.iframe.contentDocument.styleSheets].map(
+        (sheet) => [...sheet.rules],
+      ).flat();
+      rules.some((x) => x.selectorText === '.css-added-at-2000-overwritten-at-2500');
+    `);
+    expect(result).toEqual(false);
+  });
+
+  it('should apply fast-forwarded StyleSheetRules that came after removing text node from stylesheet element', async () => {
+    await page.evaluate(`events = ${JSON.stringify(StyleSheetTextMutation)}`);
+    const result = await page.evaluate(`
+      const { Replayer } = rrweb;
+      const replayer = new Replayer(events);
+      replayer.pause(3100);
+      const rules = [...replayer.iframe.contentDocument.styleSheets].map(
+        (sheet) => [...sheet.rules],
+      ).flat();
+      rules.some((x) => x.selectorText === '.css-added-at-3000');
+    `);
+    expect(result).toEqual(true);
+  });
+
   it('can fast forward scroll events', async () => {
     await page.evaluate(`
       events = ${JSON.stringify(scrollEvents)};
@@ -398,62 +450,6 @@
     await page.evaluate('replayer.pause(4050);');
     // remove the input element at 4000
     expect(await contentDocument!.$('input')).toBeNull();
-=======
-  it('should overwrite all StyleSheetRules by appending a text node to stylesheet element while fast-forwarding', async () => {
-    await page.evaluate(`events = ${JSON.stringify(StyleSheetTextMutation)}`);
-    const result = await page.evaluate(`
-      const { Replayer } = rrweb;
-      const replayer = new Replayer(events);
-      replayer.pause(1600);
-      const rules = [...replayer.iframe.contentDocument.styleSheets].map(
-        (sheet) => [...sheet.rules],
-      ).flat();
-      rules.some((x) => x.selectorText === '.css-added-at-1000-overwritten-at-1500');
-    `);
-    expect(result).toEqual(false);
-  });
-
-  it('should apply fast-forwarded StyleSheetRules that came after appending text node to stylesheet element', async () => {
-    await page.evaluate(`events = ${JSON.stringify(StyleSheetTextMutation)}`);
-    const result = await page.evaluate(`
-      const { Replayer } = rrweb;
-      const replayer = new Replayer(events);
-      replayer.pause(2100);
-      const rules = [...replayer.iframe.contentDocument.styleSheets].map(
-        (sheet) => [...sheet.rules],
-      ).flat();
-      rules.some((x) => x.selectorText === '.css-added-at-2000-overwritten-at-2500');
-    `);
-    expect(result).toEqual(true);
-  });
-
-  it('should overwrite all StyleSheetRules by removing text node from stylesheet element while fast-forwarding', async () => {
-    await page.evaluate(`events = ${JSON.stringify(StyleSheetTextMutation)}`);
-    const result = await page.evaluate(`
-      const { Replayer } = rrweb;
-      const replayer = new Replayer(events);
-      replayer.pause(2600);
-      const rules = [...replayer.iframe.contentDocument.styleSheets].map(
-        (sheet) => [...sheet.rules],
-      ).flat();
-      rules.some((x) => x.selectorText === '.css-added-at-2000-overwritten-at-2500');
-    `);
-    expect(result).toEqual(false);
-  });
-
-  it('should apply fast-forwarded StyleSheetRules that came after removing text node from stylesheet element', async () => {
-    await page.evaluate(`events = ${JSON.stringify(StyleSheetTextMutation)}`);
-    const result = await page.evaluate(`
-      const { Replayer } = rrweb;
-      const replayer = new Replayer(events);
-      replayer.pause(3100);
-      const rules = [...replayer.iframe.contentDocument.styleSheets].map(
-        (sheet) => [...sheet.rules],
-      ).flat();
-      rules.some((x) => x.selectorText === '.css-added-at-3000');
-    `);
-    expect(result).toEqual(true);
->>>>>>> 70db46b5
   });
 
   it('can fast-forward mutation events containing nested iframe elements', async () => {

--- conflicted
+++ resolved
@@ -1,11 +1,5 @@
 import { observerParam, listenerHandler, hooksParam, MutationBufferParam } from '../types';
 import MutationBuffer from './mutation';
-<<<<<<< HEAD
-import type { IframeManager } from './iframe-manager';
-import type { ShadowDomManager } from './shadow-dom-manager';
-import type { CanvasManager } from './observers/canvas/canvas-manager';
-=======
->>>>>>> c5b40962
 export declare const mutationBuffers: MutationBuffer[];
 export declare function initMutationObserver(options: MutationBufferParam, rootEl: Node): MutationObserver;
 export declare function initScrollObserver({ scrollCb, doc, mirror, blockClass, sampling, }: Pick<observerParam, 'scrollCb' | 'doc' | 'mirror' | 'blockClass' | 'sampling'>): listenerHandler;

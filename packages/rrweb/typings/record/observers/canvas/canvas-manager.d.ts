<<<<<<< HEAD
import type { blockClass, canvasMutationCallback, IWindow, Mirror } from '../../../types';
=======
import { Mirror } from 'rrweb-snapshot';
import { blockClass, canvasMutationCallback, IWindow } from '../../../types';
>>>>>>> e4f680e8
export declare type RafStamps = {
    latestId: number;
    invokeId: number | null;
};
export declare class CanvasManager {
    private pendingCanvasMutations;
    private rafStamps;
    private mirror;
    private mutationCb;
    private resetObservers?;
    private frozen;
    private locked;
    reset(): void;
    freeze(): void;
    unfreeze(): void;
    lock(): void;
    unlock(): void;
    constructor(options: {
        recordCanvas: boolean | number;
        mutationCb: canvasMutationCallback;
        win: IWindow;
        blockClass: blockClass;
        mirror: Mirror;
    });
    private processMutation;
    private initCanvasMutationObserver;
    private startPendingCanvasMutationFlusher;
    private startRAFTimestamping;
    flushPendingCanvasMutations(): void;
    flushPendingCanvasMutationFor(canvas: HTMLCanvasElement, id: number): void;
}<|MERGE_RESOLUTION|>--- conflicted
+++ resolved
@@ -1,9 +1,5 @@
-<<<<<<< HEAD
-import type { blockClass, canvasMutationCallback, IWindow, Mirror } from '../../../types';
-=======
-import { Mirror } from 'rrweb-snapshot';
-import { blockClass, canvasMutationCallback, IWindow } from '../../../types';
->>>>>>> e4f680e8
+import type { Mirror } from 'rrweb-snapshot';
+import type { blockClass, canvasMutationCallback, IWindow } from '../../../types';
 export declare type RafStamps = {
     latestId: number;
     invokeId: number | null;

--- conflicted
+++ resolved
@@ -1,14 +1,6 @@
-<<<<<<< HEAD
-import type { IWindow, SerializedWebGlArg } from '../../../types';
-export declare function variableListFor(ctx: WebGLRenderingContext | WebGL2RenderingContext, ctor: string): any[];
-export declare const saveWebGLVar: (value: any, win: IWindow, ctx: WebGL2RenderingContext | WebGLRenderingContext) => number | void;
-export declare function serializeArg(value: any, win: IWindow, ctx: WebGL2RenderingContext | WebGLRenderingContext): SerializedWebGlArg;
-export declare const serializeArgs: (args: Array<any>, win: IWindow, ctx: WebGLRenderingContext | WebGL2RenderingContext) => SerializedWebGlArg[];
-=======
-import { IWindow, CanvasArg } from '../../../types';
+import type { IWindow, CanvasArg } from '../../../types';
 export declare function variableListFor(ctx: RenderingContext, ctor: string): any[];
 export declare const saveWebGLVar: (value: any, win: IWindow, ctx: RenderingContext) => number | void;
 export declare function serializeArg(value: any, win: IWindow, ctx: RenderingContext): CanvasArg;
 export declare const serializeArgs: (args: Array<any>, win: IWindow, ctx: RenderingContext) => CanvasArg[];
->>>>>>> e238462f
 export declare const isInstanceOfWebGLObject: (value: any, win: IWindow) => value is WebGLTexture | WebGLShader | WebGLBuffer | WebGLVertexArrayObject | WebGLProgram | WebGLActiveInfo | WebGLUniformLocation | WebGLFramebuffer | WebGLRenderbuffer | WebGLShaderPrecisionFormat;
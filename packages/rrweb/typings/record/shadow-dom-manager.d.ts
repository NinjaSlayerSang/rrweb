<<<<<<< HEAD
import type { mutationCallBack, Mirror, scrollCallback, MutationBufferParam, SamplingStrategy } from '../types';
=======
import { mutationCallBack, scrollCallback, MutationBufferParam, SamplingStrategy } from '../types';
import { Mirror } from 'rrweb-snapshot';
>>>>>>> e4f680e8
declare type BypassOptions = Omit<MutationBufferParam, 'doc' | 'mutationCb' | 'mirror' | 'shadowDomManager'> & {
    sampling: SamplingStrategy;
};
export declare class ShadowDomManager {
    private mutationCb;
    private scrollCb;
    private bypassOptions;
    private mirror;
    private restorePatches;
    constructor(options: {
        mutationCb: mutationCallBack;
        scrollCb: scrollCallback;
        bypassOptions: BypassOptions;
        mirror: Mirror;
    });
    addShadowRoot(shadowRoot: ShadowRoot, doc: Document): void;
    observeAttachShadow(iframeElement: HTMLIFrameElement): void;
    reset(): void;
}
export {};<|MERGE_RESOLUTION|>--- conflicted
+++ resolved
@@ -1,9 +1,5 @@
-<<<<<<< HEAD
-import type { mutationCallBack, Mirror, scrollCallback, MutationBufferParam, SamplingStrategy } from '../types';
-=======
-import { mutationCallBack, scrollCallback, MutationBufferParam, SamplingStrategy } from '../types';
-import { Mirror } from 'rrweb-snapshot';
->>>>>>> e4f680e8
+import type { mutationCallBack, scrollCallback, MutationBufferParam, SamplingStrategy } from '../types';
+import type { Mirror } from 'rrweb-snapshot';
 declare type BypassOptions = Omit<MutationBufferParam, 'doc' | 'mutationCb' | 'mirror' | 'shadowDomManager'> & {
     sampling: SamplingStrategy;
 };

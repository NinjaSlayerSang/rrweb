--- conflicted
+++ resolved
@@ -1,11 +1,5 @@
 import type { Replayer } from '../';
-<<<<<<< HEAD
-import { CanvasContext, canvasMutationCommand, SerializedWebGlArg } from '../../types';
-export declare function variableListFor(ctx: WebGLRenderingContext | WebGL2RenderingContext, ctor: string): any[];
-export declare function deserializeArg(imageMap: Replayer['imageMap'], ctx: WebGLRenderingContext | WebGL2RenderingContext): (arg: SerializedWebGlArg) => any;
-=======
 import { CanvasContext, canvasMutationCommand } from '../../types';
->>>>>>> e238462f
 export default function webglMutation({ mutation, target, type, imageMap, errorHandler, }: {
     mutation: canvasMutationCommand;
     target: HTMLCanvasElement;

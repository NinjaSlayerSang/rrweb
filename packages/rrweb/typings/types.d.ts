<<<<<<< HEAD
import type { serializedNodeWithId, idNodeMap, INode, MaskInputOptions, SlimDOMOptions, MaskInputFn, MaskTextFn } from 'rrweb-snapshot';
import type { PackFn, UnpackFn } from './packer/base';
import type { IframeManager } from './record/iframe-manager';
import type { ShadowDomManager } from './record/shadow-dom-manager';
=======
import { serializedNodeWithId, Mirror, INode, MaskInputOptions, SlimDOMOptions, MaskInputFn, MaskTextFn } from 'rrweb-snapshot';
import { PackFn, UnpackFn } from './packer/base';
import { IframeManager } from './record/iframe-manager';
import { ShadowDomManager } from './record/shadow-dom-manager';
>>>>>>> e4f680e8
import type { Replayer } from './replay';
import type { RRNode } from 'rrdom/es/virtual-dom';
import type { CanvasManager } from './record/observers/canvas/canvas-manager';
export declare enum EventType {
    DomContentLoaded = 0,
    Load = 1,
    FullSnapshot = 2,
    IncrementalSnapshot = 3,
    Meta = 4,
    Custom = 5,
    Plugin = 6
}
export declare type domContentLoadedEvent = {
    type: EventType.DomContentLoaded;
    data: {};
};
export declare type loadedEvent = {
    type: EventType.Load;
    data: {};
};
export declare type fullSnapshotEvent = {
    type: EventType.FullSnapshot;
    data: {
        node: serializedNodeWithId;
        initialOffset: {
            top: number;
            left: number;
        };
    };
};
export declare type incrementalSnapshotEvent = {
    type: EventType.IncrementalSnapshot;
    data: incrementalData;
};
export declare type metaEvent = {
    type: EventType.Meta;
    data: {
        href: string;
        width: number;
        height: number;
    };
};
export declare type customEvent<T = unknown> = {
    type: EventType.Custom;
    data: {
        tag: string;
        payload: T;
    };
};
export declare type pluginEvent<T = unknown> = {
    type: EventType.Plugin;
    data: {
        plugin: string;
        payload: T;
    };
};
export declare type styleSheetEvent = {};
export declare enum IncrementalSource {
    Mutation = 0,
    MouseMove = 1,
    MouseInteraction = 2,
    Scroll = 3,
    ViewportResize = 4,
    Input = 5,
    TouchMove = 6,
    MediaInteraction = 7,
    StyleSheetRule = 8,
    CanvasMutation = 9,
    Font = 10,
    Log = 11,
    Drag = 12,
    StyleDeclaration = 13
}
export declare type mutationData = {
    source: IncrementalSource.Mutation;
} & mutationCallbackParam;
export declare type mousemoveData = {
    source: IncrementalSource.MouseMove | IncrementalSource.TouchMove | IncrementalSource.Drag;
    positions: mousePosition[];
};
export declare type mouseInteractionData = {
    source: IncrementalSource.MouseInteraction;
} & mouseInteractionParam;
export declare type scrollData = {
    source: IncrementalSource.Scroll;
} & scrollPosition;
export declare type viewportResizeData = {
    source: IncrementalSource.ViewportResize;
} & viewportResizeDimension;
export declare type inputData = {
    source: IncrementalSource.Input;
    id: number;
} & inputValue;
export declare type mediaInteractionData = {
    source: IncrementalSource.MediaInteraction;
} & mediaInteractionParam;
export declare type styleSheetRuleData = {
    source: IncrementalSource.StyleSheetRule;
} & styleSheetRuleParam;
export declare type styleDeclarationData = {
    source: IncrementalSource.StyleDeclaration;
} & styleDeclarationParam;
export declare type canvasMutationData = {
    source: IncrementalSource.CanvasMutation;
} & canvasMutationParam;
export declare type fontData = {
    source: IncrementalSource.Font;
} & fontParam;
export declare type incrementalData = mutationData | mousemoveData | mouseInteractionData | scrollData | viewportResizeData | inputData | mediaInteractionData | styleSheetRuleData | canvasMutationData | fontData | styleDeclarationData;
export declare type event = domContentLoadedEvent | loadedEvent | fullSnapshotEvent | incrementalSnapshotEvent | metaEvent | customEvent | pluginEvent;
export declare type eventWithTime = event & {
    timestamp: number;
    delay?: number;
};
export declare type blockClass = string | RegExp;
export declare type maskTextClass = string | RegExp;
export declare type SamplingStrategy = Partial<{
    mousemove: boolean | number;
    mousemoveCallback: number;
    mouseInteraction: boolean | Record<string, boolean | undefined>;
    scroll: number;
    media: number;
    input: 'all' | 'last';
}>;
export declare type RecordPlugin<TOptions = unknown> = {
    name: string;
    observer?: (cb: Function, win: IWindow, options: TOptions) => listenerHandler;
    eventProcessor?: <TExtend>(event: eventWithTime) => eventWithTime & TExtend;
    options: TOptions;
};
export declare type recordOptions<T> = {
    emit?: (e: T, isCheckout?: boolean) => void;
    checkoutEveryNth?: number;
    checkoutEveryNms?: number;
    blockClass?: blockClass;
    blockSelector?: string;
    ignoreClass?: string;
    maskTextClass?: maskTextClass;
    maskTextSelector?: string;
    maskAllInputs?: boolean;
    maskInputOptions?: MaskInputOptions;
    maskInputFn?: MaskInputFn;
    maskTextFn?: MaskTextFn;
    slimDOMOptions?: SlimDOMOptions | 'all' | true;
    inlineStylesheet?: boolean;
    hooks?: hooksParam;
    packFn?: PackFn;
    sampling?: SamplingStrategy;
    recordCanvas?: boolean;
    userTriggeredOnInput?: boolean;
    collectFonts?: boolean;
    inlineImages?: boolean;
    plugins?: RecordPlugin[];
    mousemoveWait?: number;
    keepIframeSrcFn?: KeepIframeSrcFn;
};
export declare type observerParam = {
    mutationCb: mutationCallBack;
    mousemoveCb: mousemoveCallBack;
    mouseInteractionCb: mouseInteractionCallBack;
    scrollCb: scrollCallback;
    viewportResizeCb: viewportResizeCallback;
    inputCb: inputCallback;
    mediaInteractionCb: mediaInteractionCallback;
    blockClass: blockClass;
    blockSelector: string | null;
    ignoreClass: string;
    maskTextClass: maskTextClass;
    maskTextSelector: string | null;
    maskInputOptions: MaskInputOptions;
    maskInputFn?: MaskInputFn;
    maskTextFn?: MaskTextFn;
    inlineStylesheet: boolean;
    styleSheetRuleCb: styleSheetRuleCallback;
    styleDeclarationCb: styleDeclarationCallback;
    canvasMutationCb: canvasMutationCallback;
    fontCb: fontCallback;
    sampling: SamplingStrategy;
    recordCanvas: boolean;
    inlineImages: boolean;
    userTriggeredOnInput: boolean;
    collectFonts: boolean;
    slimDOMOptions: SlimDOMOptions;
    doc: Document;
    mirror: Mirror;
    iframeManager: IframeManager;
    shadowDomManager: ShadowDomManager;
    canvasManager: CanvasManager;
    plugins: Array<{
        observer: Function;
        callback: Function;
        options: unknown;
    }>;
};
export declare type MutationBufferParam = Pick<observerParam, 'mutationCb' | 'blockClass' | 'blockSelector' | 'maskTextClass' | 'maskTextSelector' | 'inlineStylesheet' | 'maskInputOptions' | 'maskTextFn' | 'maskInputFn' | 'recordCanvas' | 'inlineImages' | 'slimDOMOptions' | 'doc' | 'mirror' | 'iframeManager' | 'shadowDomManager' | 'canvasManager'>;
export declare type hooksParam = {
    mutation?: mutationCallBack;
    mousemove?: mousemoveCallBack;
    mouseInteraction?: mouseInteractionCallBack;
    scroll?: scrollCallback;
    viewportResize?: viewportResizeCallback;
    input?: inputCallback;
    mediaInteaction?: mediaInteractionCallback;
    styleSheetRule?: styleSheetRuleCallback;
    styleDeclaration?: styleDeclarationCallback;
    canvasMutation?: canvasMutationCallback;
    font?: fontCallback;
};
export declare type mutationRecord = {
    type: string;
    target: Node;
    oldValue: string | null;
    addedNodes: NodeList;
    removedNodes: NodeList;
    attributeName: string | null;
};
export declare type textCursor = {
    node: Node;
    value: string | null;
};
export declare type textMutation = {
    id: number;
    value: string | null;
};
export declare type styleAttributeValue = {
    [key: string]: styleValueWithPriority | string | false;
};
export declare type styleValueWithPriority = [string, string];
export declare type attributeCursor = {
    node: Node;
    attributes: {
        [key: string]: string | styleAttributeValue | null;
    };
};
export declare type attributeMutation = {
    id: number;
    attributes: {
        [key: string]: string | styleAttributeValue | null;
    };
};
export declare type removedNodeMutation = {
    parentId: number;
    id: number;
    isShadow?: boolean;
};
export declare type addedNodeMutation = {
    parentId: number;
    previousId?: number | null;
    nextId: number | null;
    node: serializedNodeWithId;
};
export declare type mutationCallbackParam = {
    texts: textMutation[];
    attributes: attributeMutation[];
    removes: removedNodeMutation[];
    adds: addedNodeMutation[];
    isAttachIframe?: true;
};
export declare type mutationCallBack = (m: mutationCallbackParam) => void;
export declare type mousemoveCallBack = (p: mousePosition[], source: IncrementalSource.MouseMove | IncrementalSource.TouchMove | IncrementalSource.Drag) => void;
export declare type mousePosition = {
    x: number;
    y: number;
    id: number;
    timeOffset: number;
};
export declare type mouseMovePos = {
    x: number;
    y: number;
    id: number;
    debugData: incrementalData;
};
export declare enum MouseInteractions {
    MouseUp = 0,
    MouseDown = 1,
    Click = 2,
    ContextMenu = 3,
    DblClick = 4,
    Focus = 5,
    Blur = 6,
    TouchStart = 7,
    TouchMove_Departed = 8,
    TouchEnd = 9,
    TouchCancel = 10
}
export declare enum CanvasContext {
    '2D' = 0,
    WebGL = 1,
    WebGL2 = 2
}
export declare type SerializedWebGlArg = {
    rr_type: 'ArrayBuffer';
    base64: string;
} | {
    rr_type: string;
    src: string;
} | {
    rr_type: string;
    args: SerializedWebGlArg[];
} | {
    rr_type: string;
    index: number;
} | string | number | boolean | null | SerializedWebGlArg[];
declare type mouseInteractionParam = {
    type: MouseInteractions;
    id: number;
    x: number;
    y: number;
};
export declare type mouseInteractionCallBack = (d: mouseInteractionParam) => void;
export declare type scrollPosition = {
    id: number;
    x: number;
    y: number;
};
export declare type scrollCallback = (p: scrollPosition) => void;
export declare type styleSheetAddRule = {
    rule: string;
    index?: number | number[];
};
export declare type styleSheetDeleteRule = {
    index: number | number[];
};
export declare type styleSheetRuleParam = {
    id: number;
    removes?: styleSheetDeleteRule[];
    adds?: styleSheetAddRule[];
};
export declare type styleSheetRuleCallback = (s: styleSheetRuleParam) => void;
export declare type styleDeclarationParam = {
    id: number;
    index: number[];
    set?: {
        property: string;
        value: string | null;
        priority: string | undefined;
    };
    remove?: {
        property: string;
    };
};
export declare type styleDeclarationCallback = (s: styleDeclarationParam) => void;
export declare type canvasMutationCommand = {
    property: string;
    args: Array<unknown>;
    setter?: true;
};
export declare type canvasMutationParam = {
    id: number;
    type: CanvasContext;
    commands: canvasMutationCommand[];
} | ({
    id: number;
    type: CanvasContext;
} & canvasMutationCommand);
export declare type canvasMutationWithType = {
    type: CanvasContext;
} & canvasMutationCommand;
export declare type canvasMutationCallback = (p: canvasMutationParam) => void;
export declare type canvasManagerMutationCallback = (target: HTMLCanvasElement, p: canvasMutationWithType) => void;
export declare type fontParam = {
    family: string;
    fontSource: string;
    buffer: boolean;
    descriptors?: FontFaceDescriptors;
};
export declare type fontCallback = (p: fontParam) => void;
export declare type viewportResizeDimension = {
    width: number;
    height: number;
};
export declare type viewportResizeCallback = (d: viewportResizeDimension) => void;
export declare type inputValue = {
    text: string;
    isChecked: boolean;
    userTriggered?: boolean;
};
export declare type inputCallback = (v: inputValue & {
    id: number;
}) => void;
export declare const enum MediaInteractions {
    Play = 0,
    Pause = 1,
    Seeked = 2,
    VolumeChange = 3
}
export declare type mediaInteractionParam = {
    type: MediaInteractions;
    id: number;
    currentTime?: number;
    volume?: number;
    muted?: boolean;
};
export declare type mediaInteractionCallback = (p: mediaInteractionParam) => void;
export declare type DocumentDimension = {
    x: number;
    y: number;
    relativeScale: number;
    absoluteScale: number;
};
export declare type DeprecatedMirror = {
    map: {
        [key: number]: INode;
    };
    getId: (n: Node) => number;
    getNode: (id: number) => INode | null;
    removeNodeFromMap: (n: Node) => void;
    has: (id: number) => boolean;
    reset: () => void;
};
export declare type throttleOptions = {
    leading?: boolean;
    trailing?: boolean;
};
export declare type listenerHandler = () => void;
export declare type hookResetter = () => void;
export declare type ReplayPlugin = {
    handler: (event: eventWithTime, isSync: boolean, context: {
        replayer: Replayer;
    }) => void;
};
export declare type playerConfig = {
    speed: number;
    maxSpeed: number;
    root: Element;
    loadTimeout: number;
    skipInactive: boolean;
    showWarning: boolean;
    showDebug: boolean;
    blockClass: string;
    liveMode: boolean;
    insertStyleRules: string[];
    triggerFocus: boolean;
    UNSAFE_replayCanvas: boolean;
    pauseAnimation?: boolean;
    mouseTail: boolean | {
        duration?: number;
        lineCap?: string;
        lineWidth?: number;
        strokeStyle?: string;
    };
    unpackFn?: UnpackFn;
    useVirtualDom: boolean;
    plugins?: ReplayPlugin[];
};
export declare type playerMetaData = {
    startTime: number;
    endTime: number;
    totalTime: number;
};
export declare type missingNode = {
    node: Node | RRNode;
    mutation: addedNodeMutation;
};
export declare type missingNodeMap = {
    [id: number]: missingNode;
};
export declare type actionWithDelay = {
    doAction: () => void;
    delay: number;
};
export declare type Handler = (event?: unknown) => void;
export declare type Emitter = {
    on(type: string, handler: Handler): void;
    emit(type: string, event?: unknown): void;
    off(type: string, handler: Handler): void;
};
export declare type Arguments<T> = T extends (...payload: infer U) => unknown ? U : unknown;
export declare enum ReplayerEvents {
    Start = "start",
    Pause = "pause",
    Resume = "resume",
    Resize = "resize",
    Finish = "finish",
    FullsnapshotRebuilded = "fullsnapshot-rebuilded",
    LoadStylesheetStart = "load-stylesheet-start",
    LoadStylesheetEnd = "load-stylesheet-end",
    SkipStart = "skip-start",
    SkipEnd = "skip-end",
    MouseInteraction = "mouse-interaction",
    EventCast = "event-cast",
    CustomEvent = "custom-event",
    Flush = "flush",
    StateChange = "state-change",
    PlayBack = "play-back"
}
export declare type KeepIframeSrcFn = (src: string) => boolean;
declare global {
    interface Window {
        FontFace: typeof FontFace;
    }
}
export declare type IWindow = Window & typeof globalThis;
export declare type Optional<T, K extends keyof T> = Pick<Partial<T>, K> & Omit<T, K>;
export {};<|MERGE_RESOLUTION|>--- conflicted
+++ resolved
@@ -1,14 +1,7 @@
-<<<<<<< HEAD
-import type { serializedNodeWithId, idNodeMap, INode, MaskInputOptions, SlimDOMOptions, MaskInputFn, MaskTextFn } from 'rrweb-snapshot';
+import type { serializedNodeWithId, Mirror, INode, MaskInputOptions, SlimDOMOptions, MaskInputFn, MaskTextFn } from 'rrweb-snapshot';
 import type { PackFn, UnpackFn } from './packer/base';
 import type { IframeManager } from './record/iframe-manager';
 import type { ShadowDomManager } from './record/shadow-dom-manager';
-=======
-import { serializedNodeWithId, Mirror, INode, MaskInputOptions, SlimDOMOptions, MaskInputFn, MaskTextFn } from 'rrweb-snapshot';
-import { PackFn, UnpackFn } from './packer/base';
-import { IframeManager } from './record/iframe-manager';
-import { ShadowDomManager } from './record/shadow-dom-manager';
->>>>>>> e4f680e8
 import type { Replayer } from './replay';
 import type { RRNode } from 'rrdom/es/virtual-dom';
 import type { CanvasManager } from './record/observers/canvas/canvas-manager';

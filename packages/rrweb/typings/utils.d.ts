--- conflicted
+++ resolved
@@ -1,11 +1,6 @@
-<<<<<<< HEAD
-import type { Mirror, throttleOptions, listenerHandler, hookResetter, blockClass, addedNodeMutation, DocumentDimension, IWindow } from './types';
-import { INode, serializedNodeWithId } from 'rrweb-snapshot';
-import { RRNode, RRIFrameElement } from 'rrdom/es/virtual-dom';
-=======
-import { throttleOptions, listenerHandler, hookResetter, blockClass, addedNodeMutation, removedNodeMutation, textMutation, attributeMutation, mutationData, scrollData, inputData, DocumentDimension, IWindow, DeprecatedMirror } from './types';
-import { Mirror } from 'rrweb-snapshot';
->>>>>>> e4f680e8
+import type { throttleOptions, listenerHandler, hookResetter, blockClass, addedNodeMutation, DocumentDimension, IWindow, DeprecatedMirror } from './types';
+import type { IMirror, Mirror } from 'rrweb-snapshot';
+import type { RRNode, RRIFrameElement } from 'rrdom/es/virtual-dom';
 export declare function on(type: string, fn: EventListenerOrEventListenerObject, target?: Document | IWindow): listenerHandler;
 export declare let _mirror: DeprecatedMirror;
 export declare function throttle<T>(func: (arg: T) => void, wait: number, options?: throttleOptions): (arg: T) => void;
@@ -29,16 +24,9 @@
 export declare function iterateResolveTree(tree: ResolveTree, cb: (mutation: addedNodeMutation) => unknown): void;
 export declare type AppendedIframe = {
     mutationInQueue: addedNodeMutation;
-<<<<<<< HEAD
-    builtNode: HTMLIFrameINode | RRIFrameElement;
+    builtNode: HTMLIFrameElement | RRIFrameElement;
 };
-export declare function isIframeINode(node: INode | ShadowRoot | RRNode): node is HTMLIFrameINode;
-export declare function isRRIFrameElement(node: INode | ShadowRoot | RRNode): node is RRIFrameElement;
-=======
-    builtNode: HTMLIFrameElement;
-};
-export declare function isSerializedIframe(n: Node, mirror: Mirror): n is HTMLIFrameElement;
->>>>>>> e4f680e8
+export declare function isSerializedIframe<TNode extends Node | RRNode>(n: TNode, mirror: IMirror<TNode>): boolean;
 export declare function getBaseDimension(node: Node, rootIframe: Node): DocumentDimension;
 export declare function hasShadowRoot<T extends Node | RRNode>(n: T): n is T & {
     shadowRoot: ShadowRoot;

import type { throttleOptions, listenerHandler, hookResetter, blockClass, addedNodeMutation, DocumentDimension, IWindow, DeprecatedMirror } from './types';
import type { IMirror, Mirror } from 'rrweb-snapshot';
import type { RRNode, RRIFrameElement } from 'rrdom/es/virtual-dom';
export declare function on(type: string, fn: EventListenerOrEventListenerObject, target?: Document | IWindow): listenerHandler;
export declare let _mirror: DeprecatedMirror;
export declare function throttle<T>(func: (arg: T) => void, wait: number, options?: throttleOptions): (arg: T) => void;
export declare function hookSetter<T>(target: T, key: string | number | symbol, d: PropertyDescriptor, isRevoked?: boolean, win?: Window & typeof globalThis): hookResetter;
export declare function patch(source: {
    [key: string]: any;
}, name: string, replacement: (...args: any[]) => any): () => void;
export declare function getWindowHeight(): number;
export declare function getWindowWidth(): number;
export declare function isBlocked(node: Node | null, blockClass: blockClass): boolean;
export declare function isSerialized(n: Node, mirror: Mirror): boolean;
export declare function isIgnored(n: Node, mirror: Mirror): boolean;
export declare function isAncestorRemoved(target: Node, mirror: Mirror): boolean;
export declare function isTouchEvent(event: MouseEvent | TouchEvent): event is TouchEvent;
export declare function polyfill(win?: Window & typeof globalThis): void;
declare type ResolveTree = {
    value: addedNodeMutation;
    children: ResolveTree[];
    parent: ResolveTree | null;
};
export declare function queueToResolveTrees(queue: addedNodeMutation[]): ResolveTree[];
export declare function iterateResolveTree(tree: ResolveTree, cb: (mutation: addedNodeMutation) => unknown): void;
export declare type AppendedIframe = {
    mutationInQueue: addedNodeMutation;
    builtNode: HTMLIFrameElement | RRIFrameElement;
};
export declare function isSerializedIframe<TNode extends Node | RRNode>(n: TNode, mirror: IMirror<TNode>): boolean;
export declare function getBaseDimension(node: Node, rootIframe: Node): DocumentDimension;
export declare function hasShadowRoot<T extends Node | RRNode>(n: T): n is T & {
    shadowRoot: ShadowRoot;
};
<<<<<<< HEAD
export declare function getNestedRule(rules: CSSRuleList, position: number[]): CSSGroupingRule;
export declare function getPositionsAndIndex(nestedIndex: number[]): {
    positions: number[];
    index: number | undefined;
};
=======
export declare function getUniqueTextMutations(mutations: textMutation[]): textMutation[];
>>>>>>> 69499be6
export {};<|MERGE_RESOLUTION|>--- conflicted
+++ resolved
@@ -1,4 +1,4 @@
-import type { throttleOptions, listenerHandler, hookResetter, blockClass, addedNodeMutation, DocumentDimension, IWindow, DeprecatedMirror } from './types';
+import type { throttleOptions, listenerHandler, hookResetter, blockClass, addedNodeMutation, DocumentDimension, IWindow, DeprecatedMirror, textMutation } from './types';
 import type { IMirror, Mirror } from 'rrweb-snapshot';
 import type { RRNode, RRIFrameElement } from 'rrdom/es/virtual-dom';
 export declare function on(type: string, fn: EventListenerOrEventListenerObject, target?: Document | IWindow): listenerHandler;
@@ -32,13 +32,10 @@
 export declare function hasShadowRoot<T extends Node | RRNode>(n: T): n is T & {
     shadowRoot: ShadowRoot;
 };
-<<<<<<< HEAD
 export declare function getNestedRule(rules: CSSRuleList, position: number[]): CSSGroupingRule;
 export declare function getPositionsAndIndex(nestedIndex: number[]): {
     positions: number[];
     index: number | undefined;
 };
-=======
-export declare function getUniqueTextMutations(mutations: textMutation[]): textMutation[];
->>>>>>> 69499be6
+export declare function uniqueTextMutations(mutations: textMutation[]): textMutation[];
 export {};